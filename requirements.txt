prettytable # only for benchmark
imagesize
colorlog
PyYAML
filelock
ruamel.yaml
chardet
numpy==1.24.4
matplotlib==3.5.2
opencv-python==4.5.5.64
chinese_calendar
scikit-learn
pycocotools
tqdm
pyclipper
shapely
pandas
parsley
requests
tokenizers==0.19.1
GPUtil>=1.4.0
scikit-image
lxml
openpyxl
premailer
PyMuPDF
ujson
Pillow
importlib_resources>=6.4
######## For Chatocrv3 #######
qianfan==0.0.3
langchain==0.1.5
langchain-community==0.0.17
erniebot == 0.5.0
erniebot-agent == 0.5.0
unstructured
networkx
faiss-cpu
<<<<<<< HEAD
decord==0.6.0
######## For BEVFusion #######
easydict
numba >= 0.56
nuscenes-devkit
pyquaternion
rarfile
visualdl
h5py
einops
albumentations
=======
decord==0.6.0; platform_machine != 'arm64'
>>>>>>> fb321160
######## For NLP Tokenizer #######
jieba
sentencepiece
jinja2
regex
######## For Speech #######
soundfile<|MERGE_RESOLUTION|>--- conflicted
+++ resolved
@@ -36,8 +36,7 @@
 unstructured
 networkx
 faiss-cpu
-<<<<<<< HEAD
-decord==0.6.0
+decord==0.6.0; platform_machine != 'arm64'
 ######## For BEVFusion #######
 easydict
 numba >= 0.56
@@ -48,9 +47,6 @@
 h5py
 einops
 albumentations
-=======
-decord==0.6.0; platform_machine != 'arm64'
->>>>>>> fb321160
 ######## For NLP Tokenizer #######
 jieba
 sentencepiece
