prettytable # only for benchmark
imagesize
colorlog
PyYAML
filelock
ruamel.yaml
chardet
numpy==1.24.4
matplotlib==3.5.2
opencv-python==4.5.5.64
chinese_calendar
scikit-learn
pycocotools
tqdm
pyclipper
shapely
pandas
parsley
requests
tokenizers==0.19.1
GPUtil>=1.4.0
scikit-image
lxml
openpyxl
premailer
PyMuPDF
ujson
Pillow
importlib_resources>=6.4
######## For Chatocrv3 #######
qianfan==0.0.3
langchain==0.1.5
langchain-community==0.0.17
erniebot == 0.5.0
erniebot-agent == 0.5.0
unstructured
networkx
faiss-cpu
decord==0.6.0
<<<<<<< HEAD
######## For BEVFusion #######
easydict
numba >= 0.56
nuscenes-devkit
pyquaternion
rarfile
visualdl
h5py
einops
albumentations
=======
######## For NLP Tokenizer #######
jieba
sentencepiece
jinja2
regex
######## For Speech #######
soundfile
>>>>>>> 33605161
<|MERGE_RESOLUTION|>--- conflicted
+++ resolved
@@ -37,7 +37,6 @@
 networkx
 faiss-cpu
 decord==0.6.0
-<<<<<<< HEAD
 ######## For BEVFusion #######
 easydict
 numba >= 0.56
@@ -48,12 +47,10 @@
 h5py
 einops
 albumentations
-=======
 ######## For NLP Tokenizer #######
 jieba
 sentencepiece
 jinja2
 regex
 ######## For Speech #######
-soundfile
->>>>>>> 33605161
+soundfile