--- conflicted
+++ resolved
@@ -36,8 +36,6 @@
 unstructured
 networkx
 faiss-cpu
-<<<<<<< HEAD
-decord==0.6.0; platform_machine != 'arm64'
 ######## For BEVFusion #######
 easydict
 numba >= 0.56
@@ -48,9 +46,8 @@
 h5py
 einops
 albumentations
-=======
+######## For Vidio #######
 decord==0.6.0; platform_machine == 'x86_64'
->>>>>>> b9427ca0
 ######## For NLP Tokenizer #######
 jieba
 sentencepiece
