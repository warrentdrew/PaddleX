# 实例分割

## 介绍

PaddleX目前提供了MaskRCNN实例分割模型结构,多种backbone模型，可满足开发者不同场景和性能的需求。

- **Box MMAP/Seg MMAP**: 模型在COCO数据集上的测试精度
- **预测速度**：单张图片的预测用时（不包括预处理和后处理)
- "-"表示指标暂未更新

| 模型(点击获取代码)               | Box MMAP/Seg MMAP | 模型大小 | GPU预测速度 | Arm预测速度 | 备注 |
| :----------------  | :------- | :------- | :---------  | :---------  | :-----    |
<<<<<<< HEAD
| [MaskRCNN-ResNet50-FPN](https://github.com/PaddlePaddle/PaddleX/blob/doc/tutorials/train/instance_segmentation/mask_r50_fpn.py)   |  38.7%/34.7%   |   177.7MB    |  160.185ms       |   -    | 模型精度高，适用于服务端部署   |
| [MaskRCNN-ResNet18-FPN](https://github.com/PaddlePaddle/PaddleX/blob/doc/tutorials/train/instance_segmentation/mask_r18_fpn.py)   |  -/-   |   120.0MB    |  -       |   -    | 模型精度高，适用于服务端部署   |
| [MaskRCNN-HRNet-FPN](https://github.com/PaddlePaddle/PaddleX/blob/doc/tutorials/train/instance_segmentation/mask_hrnet_fpn.py)   |  38.7%/34.7%   |   120.7MB    |  -       |   -    | 模型精度高，预测速度快，适用于服务端部署   |
=======
| [MaskRCNN-ResNet50-FPN](https://github.com/PaddlePaddle/PaddleX/blob/develop/tutorials/train/instance_segmentation/mask_rcnn_r50_fpn.py)   |  36.5%/32.2%   |   170.0MB    |  160.185ms       |   -    | 模型精度高，适用于服务端部署   |
| [MaskRCNN-ResNet18-FPN](https://github.com/PaddlePaddle/PaddleX/blob/develop/tutorials/train/instance_segmentation/mask_rcnn_r18_fpn.py)   |  -/-   |   120.0MB    |  -       |   -    | 模型精度高，适用于服务端部署   |
| [MaskRCNN-HRNet-FPN](https://github.com/PaddlePaddle/PaddleX/blob/develop/tutorials/train/instance_segmentation/mask_rcnn_hrnet_fpn.py)   |  -/-   |   116.MB    |  -       |   -    | 模型精度高，预测速度快，适用于服务端部署   |
>>>>>>> 2a8d4b42


## 开始训练

> 代码保存到本地后，即可直接训练，**训练代码会自动下载训练数据开始训练**
> > 如保存为`mask_r50_fpn.py`，如下命令即可开始训练
> > ```
> > python mask_r50_fpn.py
> > ```

## 相关文档

- 【**重要**】针对自己的机器环境和数据，调整训练参数？先了解下PaddleX中训练参数作用。[——>>传送门](../appendix/parameters.md)
- 【**有用**】没有机器资源？使用AIStudio免费的GPU资源在线训练模型。[——>>传送门](https://aistudio.baidu.com/aistudio/projectdetail/450925)
- 【**拓展**】更多实例分割模型，查阅[PaddleX模型库](../appendix/model_zoo.md)和[API使用文档](../apis/models/index.html)。<|MERGE_RESOLUTION|>--- conflicted
+++ resolved
@@ -10,15 +10,9 @@
 
 | 模型(点击获取代码)               | Box MMAP/Seg MMAP | 模型大小 | GPU预测速度 | Arm预测速度 | 备注 |
 | :----------------  | :------- | :------- | :---------  | :---------  | :-----    |
-<<<<<<< HEAD
-| [MaskRCNN-ResNet50-FPN](https://github.com/PaddlePaddle/PaddleX/blob/doc/tutorials/train/instance_segmentation/mask_r50_fpn.py)   |  38.7%/34.7%   |   177.7MB    |  160.185ms       |   -    | 模型精度高，适用于服务端部署   |
-| [MaskRCNN-ResNet18-FPN](https://github.com/PaddlePaddle/PaddleX/blob/doc/tutorials/train/instance_segmentation/mask_r18_fpn.py)   |  -/-   |   120.0MB    |  -       |   -    | 模型精度高，适用于服务端部署   |
-| [MaskRCNN-HRNet-FPN](https://github.com/PaddlePaddle/PaddleX/blob/doc/tutorials/train/instance_segmentation/mask_hrnet_fpn.py)   |  38.7%/34.7%   |   120.7MB    |  -       |   -    | 模型精度高，预测速度快，适用于服务端部署   |
-=======
-| [MaskRCNN-ResNet50-FPN](https://github.com/PaddlePaddle/PaddleX/blob/develop/tutorials/train/instance_segmentation/mask_rcnn_r50_fpn.py)   |  36.5%/32.2%   |   170.0MB    |  160.185ms       |   -    | 模型精度高，适用于服务端部署   |
+| [MaskRCNN-ResNet50-FPN](https://github.com/PaddlePaddle/PaddleX/blob/develop/tutorials/train/instance_segmentation/mask_rcnn_r50_fpn.py)   |  38.7%/34.7%   |   170.0MB    |  160.185ms       |   -    | 模型精度高，适用于服务端部署   |
 | [MaskRCNN-ResNet18-FPN](https://github.com/PaddlePaddle/PaddleX/blob/develop/tutorials/train/instance_segmentation/mask_rcnn_r18_fpn.py)   |  -/-   |   120.0MB    |  -       |   -    | 模型精度高，适用于服务端部署   |
-| [MaskRCNN-HRNet-FPN](https://github.com/PaddlePaddle/PaddleX/blob/develop/tutorials/train/instance_segmentation/mask_rcnn_hrnet_fpn.py)   |  -/-   |   116.MB    |  -       |   -    | 模型精度高，预测速度快，适用于服务端部署   |
->>>>>>> 2a8d4b42
+| [MaskRCNN-HRNet-FPN](https://github.com/PaddlePaddle/PaddleX/blob/develop/tutorials/train/instance_segmentation/mask_rcnn_hrnet_fpn.py)   |  38.7%/34.7%   |   116.MB    |  -       |   -    | 模型精度高，预测速度快，适用于服务端部署   |
 
 
 ## 开始训练
