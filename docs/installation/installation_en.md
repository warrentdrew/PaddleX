[简体中文](installation.md) | English

# PaddleX Local Installation Tutorial

## 1. Quick Installation
Welcome to PaddleX, Baidu's low-code development tool for AI. Before we dive into the local installation process, please clarify your development needs and choose the appropriate installation mode.

PaddleX offers two installation modes: **Wheel Package Installation** and **Plugin Installation**. Below, we introduce their respective application scenarios:

### 1.1 Wheel Package Installation Mode
If your use case for PaddleX involves **model inference and integration**, we recommend the more **convenient** and **lightweight** Wheel package installation mode.

After installing PaddlePaddle (refer to the [PaddlePaddle Local Installation Tutorial](paddlepaddle_install_en.md)), you can quickly install the PaddleX Wheel package by executing the following commands:

> ❗ **Note**: Please ensure that PaddlePaddle is successfully installed before proceeding to the next step.

```bash
pip install https://paddle-model-ecology.bj.bcebos.com/paddlex/whl/paddlex-3.0.0b1-py3-none-any.whl
```

### 1.2 Plugin Installation Mode
If your use case for PaddleX involves **custom development** (e.g. retraining models, fine-tuning models, customizing model structures, customizing inference codes, etc.), we recommend the more **powerful** plugin installation mode.

After installing the PaddleX plugins you need, you can not only perform inference and integration with the supported models but also conduct advanced operations such as model training for custom development.

The plugins supported by PaddleX are listed below. Please determine the name(s) of the plugin(s) you need based on your development requirements:

<details>
  <summary>👉 <b>Plugin and Pipeline Correspondence (Click to Expand)</b></summary>

| Pipeline | Module | Corresponding Plugin |
|-|-|-|
| General Image Classification | Image Classification | `PaddleClas` |
| General Object Detection | Object Detection | `PaddleDetection` |
| General Semantic Segmentation | Semantic Segmentation | `PaddleSeg` |
| General Instance Segmentation | Instance Segmentation | `PaddleDetection` |
| General OCR | Text Detection<br>Text Recognition | `PaddleOCR` |
| Table Recognition | Layout Region Detection<br>Table Structure Recognition<br>Text Detection<br>Text Recognition | `PaddleOCR`<br>`PaddleDetection` |
| PP-ChatOCRv3-doc | Table Structure Recognition<br>Layout Region Detection<br>Text Detection<br>Text Recognition<br>Seal Text Detection<br>Text Image Correction<br>Document Image Orientation Classification | `PaddleOCR`<br>`PaddleDetection`<br>`PaddleClas` |
| Time Series Forecasting | Time Series Forecasting Module | `PaddleTS` |
| Time Series Anomaly Detection | Time Series Anomaly Detection Module | `PaddleTS` |
| Time Series Classification | Time Series Classification Module | `PaddleTS` |
| Image Multi-Label Classification | Image Multi-label Classification | `PaddleClas` |
| Small Object Detection | Small Object Detection | `PaddleDetection` |
| Image Anomaly Detection | Unsupervised Anomaly Detection | `PaddleSeg` |

</details>

If the plugin you need to install is `PaddleXXX`, after installing PaddlePaddle (refer to the [PaddlePaddle Local Installation Tutorial](paddlepaddle_install_en.md)), you can quickly install the corresponding PaddleX plugin by executing the following commands:

```bash
git clone https://github.com/PaddlePaddle/PaddleX.git
cd PaddleX
pip install -e .
paddlex --install PaddleXXX
```

> ❗ Note: The two installation methods are not mutually exclusive, and you can install both simultaneously.

Next, we provide detailed installation tutorials for your reference. If you are using a Linux operating system, please refer to [2. Detailed Tutorial for Installing PaddleX on Linux](#2-detailed-tutorial-for-installing-paddlex-on-linux).

## 2. Detailed Tutorial for Installing PaddleX on Linux
When installing PaddleX on Linux, we **strongly recommend using the official PaddleX Docker image**. Alternatively, you can use other custom installation methods.

When using the official Docker image, **PaddlePaddle, PaddleX (including the wheel package and all plugins), and the corresponding CUDA environment are already pre-installed**. You can simply obtain the Docker image and start the container to begin using it.

When using custom installation methods, you need to first install the PaddlePaddle framework, then obtain the PaddleX source code, and finally choose the PaddleX installation mode.
### 2.1 Get PaddleX based on Docker
Using the PaddleX official Docker image, create a container called 'paddlex' and map the current working directory to the '/paddle' directory inside the container by following the command.
<<<<<<< HEAD
```bash
# For CUDA11.8
docker run --gpus all --name paddlex -v $PWD:/paddle --shm-size=8g --network=host -it registry.baidubce.com/paddlex/paddlex:paddlex3.0.0b1-paddlepaddle3.0.0b1-gpu-cuda11.8-cudnn8.9-trt8.5 /bin/bash
=======

If your Docker version >= 19.03, please use:

```bash
# For CPU
docker run --name paddlex -v $PWD:/paddle --shm-size=8g --network=host -it registry.baidubce.com/paddlex/paddlex:paddlex3.0.0b1-paddlepaddle3.0.0b1-cpu /bin/bash

# For GPU
# For CUDA11.8
docker run --gpus all --name paddlex -v $PWD:/paddle --shm-size=8g --network=host -it registry.baidubce.com/paddlex/paddlex:paddlex3.0.0b1-paddlepaddle3.0.0b1-gpu-cuda11.8-cudnn8.6-trt8.5 /bin/bash
>>>>>>> ae1bab15

# For CUDA12.3
docker run --gpus all --name paddlex -v $PWD:/paddle --shm-size=8g --network=host -it registry.baidubce.com/paddlex/paddlex:paddlex3.0.0b1-paddlepaddle3.0.0b1-gpu-cuda12.3-cudnn9.0-trt8.6 /bin/bash
```
<<<<<<< HEAD
=======

* If your Docker version <= 19.03 and >= 17.06, please use:

<details>
   <summary> Click Here</summary>

```bash
# For CPU
docker run --name paddlex -v $PWD:/paddle --shm-size=8g --network=host -it registry.baidubce.com/paddlex/paddlex:paddlex3.0.0b1-paddlepaddle3.0.0b1-cpu /bin/bash

# For GPU
# For CUDA11.8
nvidia-docker run --name paddlex -v $PWD:/paddle --shm-size=8g --network=host -it registry.baidubce.com/paddlex/paddlex:paddlex3.0.0b1-paddlepaddle3.0.0b1-gpu-cuda11.8-cudnn8.6-trt8.5 /bin/bash

# For CUDA12.3
nvidia-docker run --name paddlex -v $PWD:/paddle --shm-size=8g --network=host -it registry.baidubce.com/paddlex/paddlex:paddlex3.0.0b1-paddlepaddle3.0.0b1-gpu-cuda12.3-cudnn9.0-trt8.6 /bin/bash
```

</details>

* If your Docker version <= 17.06, please update your Docker.

>>>>>>> ae1bab15
* If you want to delve deeper into the principles or usage of Docker, please refer to the [Docker Official Website](https://www.docker.com/) or the [Docker Official Tutorial](https://docs.docker.com/get-started/).

### 2.2 Custom Installation of PaddleX
Before installation, please ensure you have completed the local installation of PaddlePaddle by referring to the [PaddlePaddle Local Installation Tutorial](paddlepaddle_install_en.md).

#### 2.2.1 Obtain PaddleX Source Code
Next, use the following command to obtain the latest PaddleX source code from GitHub:

```bash
git clone https://github.com/PaddlePaddle/PaddleX.git
```
If accessing GitHub is slow, you can download from Gitee instead, using the following command:

```bash
git clone https://gitee.com/paddlepaddle/PaddleX.git
```

#### 2.2.2 Install PaddleX
After obtaining the latest PaddleX source code, you can choose between Wheel package installation mode or plugin installation mode.

* **If you choose Wheel package installation mode**, execute the following commands:

```bash
cd PaddleX

# Install PaddleX whl
# -e: Install in editable mode, so changes to the current project's code will directly affect the installed PaddleX Wheel
pip install -e .
```

* **If you choose plugin installation mode** and the plugin you need is named PaddleXXX (there can be multiple), execute the following commands:

```bash
cd PaddleX

# Install PaddleX whl
# -e: Install in editable mode, so changes to the current project's code will directly affect the installed PaddleX Wheel
pip install -e .

# Install PaddleX plugins
paddlex --install PaddleXXX
```

For example, if you need to install the PaddleOCR and PaddleClas plugins, execute the following commands to install the plugins:

```bash
# Install PaddleOCR and PaddleClas plugins
paddlex --install PaddleOCR PaddleClas
```

If you need to install all plugins, you do not need to specify the plugin names, just execute the following command:

```bash
# Install all PaddleX plugins
paddlex --install
```

The default clone source for plugins is github.com, but it also supports gitee.com as a clone source. You can specify the clone source using `--platform`.

For example, if you need to use gitee.com as the clone source to install all PaddleX plugins, just execute the following command:

```bash
# Install PaddleX plugins
paddlex --install --platform gitee.com
```

After installation, you will see the following prompt:

```
All packages are installed.
```

For PaddleX installation on more hardware environments, please refer to the [PaddleX Multi-hardware Usage Guide](../other_devices_support/multi_devices_use_guide_en.md)<|MERGE_RESOLUTION|>--- conflicted
+++ resolved
@@ -67,11 +67,6 @@
 When using custom installation methods, you need to first install the PaddlePaddle framework, then obtain the PaddleX source code, and finally choose the PaddleX installation mode.
 ### 2.1 Get PaddleX based on Docker
 Using the PaddleX official Docker image, create a container called 'paddlex' and map the current working directory to the '/paddle' directory inside the container by following the command.
-<<<<<<< HEAD
-```bash
-# For CUDA11.8
-docker run --gpus all --name paddlex -v $PWD:/paddle --shm-size=8g --network=host -it registry.baidubce.com/paddlex/paddlex:paddlex3.0.0b1-paddlepaddle3.0.0b1-gpu-cuda11.8-cudnn8.9-trt8.5 /bin/bash
-=======
 
 If your Docker version >= 19.03, please use:
 
@@ -82,13 +77,10 @@
 # For GPU
 # For CUDA11.8
 docker run --gpus all --name paddlex -v $PWD:/paddle --shm-size=8g --network=host -it registry.baidubce.com/paddlex/paddlex:paddlex3.0.0b1-paddlepaddle3.0.0b1-gpu-cuda11.8-cudnn8.6-trt8.5 /bin/bash
->>>>>>> ae1bab15
 
 # For CUDA12.3
 docker run --gpus all --name paddlex -v $PWD:/paddle --shm-size=8g --network=host -it registry.baidubce.com/paddlex/paddlex:paddlex3.0.0b1-paddlepaddle3.0.0b1-gpu-cuda12.3-cudnn9.0-trt8.6 /bin/bash
 ```
-<<<<<<< HEAD
-=======
 
 * If your Docker version <= 19.03 and >= 17.06, please use:
 
@@ -111,7 +103,6 @@
 
 * If your Docker version <= 17.06, please update your Docker.
 
->>>>>>> ae1bab15
 * If you want to delve deeper into the principles or usage of Docker, please refer to the [Docker Official Website](https://www.docker.com/) or the [Docker Official Tutorial](https://docs.docker.com/get-started/).
 
 ### 2.2 Custom Installation of PaddleX
