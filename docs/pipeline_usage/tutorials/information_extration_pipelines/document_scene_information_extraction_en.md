[简体中文](document_scene_information_extraction.md) | English

# PP-ChatOCRv3-doc Pipeline utorial

## 1. Introduction to PP-ChatOCRv3-doc Pipeline
PP-ChatOCRv3-doc is a unique intelligent analysis solution for documents and images developed by PaddlePaddle. It combines Large Language Models (LLM) and OCR technology to provide a one-stop solution for complex document information extraction challenges such as layout analysis, rare characters, multi-page PDFs, tables, and seal recognition. By integrating with ERNIE Bot, it fuses massive data and knowledge to achieve high accuracy and wide applicability.

![](https://github.com/user-attachments/assets/90cb740b-7741-4383-bc4c-663f9d042d02)

The **PP-ChatOCRv3-doc** pipeline includes modules for **Table Structure Recognition**, **Layout Region Detection**, **Text Detection**, **Text Recognition**, **Seal Text Detection**, **Text Image Rectification**, and **Document Image Orientation Classification**.

**If you prioritize model accuracy, choose a model with higher accuracy. If you prioritize inference speed, choose a model with faster inference speed. If you prioritize model storage size, choose a model with a smaller storage size.** Some benchmarks for these models are as follows:

<details>
   <summary> 👉Model List Details</summary>

**Table Structure Recognition Module Models**:

<table>
  <tr>
    <th>Model</th>
    <th>Accuracy (%)</th>
    <th>GPU Inference Time (ms)</th>
    <th>CPU Inference Time (ms)</th>
    <th>Model Size (M)</th>
    <th>Description</th>
  </tr>
  <tr>
    <td>SLANet</td>
    <td>59.52</td>
    <td>522.536</td>
    <td>1845.37</td>
    <td>6.9 M</td>
    <td>SLANet is a table structure recognition model developed by Baidu PaddleX Team. The model significantly improves the accuracy and inference speed of table structure recognition by adopting a CPU-friendly lightweight backbone network PP-LCNet, a high-low-level feature fusion module CSP-PAN, and a feature decoding module SLA Head that aligns structural and positional information.</td>
  </tr>
  <tr>
    <td>SLANet_plus</td>
    <td>63.69</td>
    <td>522.536</td>
    <td>1845.37</td>
    <td>6.9 M</td>
    <td>SLANet_plus is an enhanced version of SLANet, the table structure recognition model developed by Baidu PaddleX Team. Compared to SLANet, SLANet_plus significantly improves the recognition ability for wireless and complex tables and reduces the model's sensitivity to the accuracy of table positioning, enabling more accurate recognition even with offset table positioning.</td>
  </tr>
</table>

**Note: The above accuracy metrics are measured on PaddleX's internally built English table recognition dataset. All GPU inference times are based on NVIDIA Tesla T4 machines with FP32 precision. CPU inference speeds are based on Intel(R) Xeon(R) Gold 5117 CPU @ 2.00GHz with 8 threads and FP32 precision.**

**Layout Detection Module Models**:

| Model | mAP(0.5) (%) | GPU Inference Time (ms) | CPU Inference Time (ms) | Model Size (M) | Description |
|-|-|-|-|-|-|
| PicoDet_layout_1x | 86.8 | 13.0 | 91.3 | 7.4 | An efficient layout area localization model trained on the PubLayNet dataset based on PicoDet-1x can locate five types of areas, including text, titles, tables, images, and lists. |
| PicoDet-L_layout_3cls | 89.3 | 15.7 | 159.8 | 22.6 | An efficient layout area localization model trained on a self-constructed dataset based on PicoDet-L for scenarios such as Chinese and English papers, magazines, and research reports includes three categories: tables, images, and seals. |
| RT-DETR-H_layout_3cls | 95.9 | 114.6 | 3832.6 | 470.1 | A high-precision layout area localization model trained on a self-constructed dataset based on RT-DETR-H for scenarios such as Chinese and English papers, magazines, and research reports includes three categories: tables, images, and seals. |
| RT-DETR-H_layout_17cls | 92.6 | 115.1 | 3827.2 | 470.2 | A high-precision layout area localization model trained on a self-constructed dataset based on RT-DETR-H for scenarios such as Chinese and English papers, magazines, and research reports includes 17 common layout categories, namely: paragraph titles, images, text, numbers, abstracts, content, chart titles, formulas, tables, table titles, references, document titles, footnotes, headers, algorithms, footers, and seals. |

**Note: The evaluation set for the above accuracy metrics is PaddleOCR's self-built layout region analysis dataset, containing 10,000 images of common document types, including English and Chinese papers, magazines, research reports, etc. GPU inference time is based on an NVIDIA Tesla T4 machine with FP32 precision. CPU inference speed is based on an Intel(R) Xeon(R) Gold 5117 CPU @ 2.00GHz with 8 threads and FP32 precision.**

**Text Detection Module Models**:

| Model | Detection Hmean (%) | GPU Inference Time (ms) | CPU Inference Time (ms) | Model Size (M) | Description |
|-------|---------------------|-------------------------|-------------------------|--------------|-------------|
| PP-OCRv4_server_det | 82.69 | 83.3501 | 2434.01 | 109 | PP-OCRv4's server-side text detection model, featuring higher accuracy, suitable for deployment on high-performance servers |
| PP-OCRv4_mobile_det | 77.79 | 10.6923 | 120.177 | 4.7 | PP-OCRv4's mobile text detection model, optimized for efficiency, suitable for deployment on edge devices |

**Note: The evaluation set for the above accuracy metrics is PaddleOCR's self-built Chinese dataset, covering street scenes, web images, documents, and handwritten texts, with 500 images for detection. All GPU inference times are based on NVIDIA Tesla T4 machines with FP32 precision. CPU inference speeds are based on Intel(R) Xeon(R) Gold 5117 CPU @ 2.00GHz with 8 threads and FP32 precision.**

**Text Recognition Module Models**:

<table>
    <tr>
        <th>Model</th>
        <th>Recognition Avg Accuracy (%)</th>
        <th>GPU Inference Time (ms)</th>
        <th>CPU Inference Time (ms)</th>
        <th>Model Size (M)</th>
        <th>Description</th>
    </tr>
    <tr>
        <td>PP-OCRv4_mobile_rec</td>
        <td>78.20</td>
        <td>7.95018</td>
        <td>46.7868</td>
        <td>10.6 M</td>
        <td rowspan="2">PP-OCRv4 is the next version of Baidu PaddlePaddle's self-developed text recognition model PP-OCRv3. By introducing data augmentation schemes and GTC-NRTR guidance branches, it further improves text recognition accuracy without compromising inference speed. The model offers both server (server) and mobile (mobile) versions to meet industrial needs in different scenarios.</td>
    </tr>
    <tr>
        <td>PP-OCRv4_server_rec</td>
        <td>79.20</td>
        <td>7.19439</td>
        <td>140.179</td>
        <td>71.2 M</td>
    </tr>
</table>

**Note: The evaluation set for the above accuracy metrics is PaddleOCR's self-built Chinese dataset, covering street scenes, web images, documents, and handwritten texts, with 11,000 images for text recognition. All GPU inference times are based on NVIDIA Tesla T4 machines with FP32 precision. CPU inference speeds are based on Intel(R) Xeon(R) Gold 5117 CPU @ 2.00GHz with 8 threads and FP32 precision.**

<table >
    <tr>
        <th>Model</th>
        <th>Recognition Avg Accuracy (%)</th>
        <th>GPU Inference Time (ms)</th>
        <th>CPU Inference Time (ms)</th>
        <th>Model Size (M)</th>
        <th>Description</th>
    </tr>
    <tr>
        <td>ch_SVTRv2_rec</td>
        <td>68.81</td>
        <td>8.36801</td>
        <td>165.706</td>
        <td>73.9 M</td>
        <td rowspan="1">
        SVTRv2 is a server-side text recognition model developed by the OpenOCR team at the Vision and Learning Lab (FVL) of Fudan University. It won the first prize in the OCR End-to-End Recognition Task of the PaddleOCR Algorithm Model Challenge, with a 6% improvement in end-to-end recognition accuracy compared to PP-OCRv4 on the A-list.
    </td>
    </tr>
</table>

**Note: The evaluation set for the above accuracy metrics is the [PaddleOCR Algorithm Model Challenge - Task 1: OCR End-to-End Recognition Task](https://aistudio.baidu.com/competition/detail/1131/0/introduction) A-list. GPU inference time is based on NVIDIA Tesla T4 with FP32 precision. CPU inference speed is based on Intel(R) Xeon(R) Gold 5117 CPU @ 2.00GHz with 8 threads and FP32 precision.**

<table >
    <tr>
        <th>Model</th>
        <th>Recognition Avg Accuracy (%)</th>
        <th>GPU Inference Time (ms)</th>
        <th>CPU Inference Time (ms)</th>
        <th>Model Size (M)</th>
        <th>Description</th>
    </tr>
    <tr>
        <td>ch_RepSVTR_rec</td>
        <td>65.07</td>
        <td>10.5047</td>
        <td>51.5647</td>
        <td>22.1 M</td>
        <td rowspan="1">
        The RepSVTR text recognition model is a mobile-oriented text recognition model based on SVTRv2. It won the first prize in the OCR End-to-End Recognition Task of the PaddleOCR Algorithm Model Challenge, with a 2.5% improvement in end-to-end recognition accuracy compared to PP-OCRv4 on the B-list, while maintaining similar inference speed.
    </td>
    </tr>
</table>

**Note: The evaluation set for the above accuracy metrics is the [PaddleOCR Algorithm Model Challenge - Task 1: OCR End-to-End Recognition Task](https://aistudio.baidu.com/competition/detail/1131/0/introduction) B-list. GPU inference time is based on NVIDIA Tesla T4 with FP32 precision. CPU inference speed is based on Intel(R) Xeon(R) Gold 5117 CPU @ 2.00GHz with 8 threads and FP32 precision.**

**Seal Text Detection Module Models**:

| Model | Detection Hmean (%) | GPU Inference Time (ms) | CPU Inference Time (ms) | Model Size (M) | Description |
|-------|---------------------|-------------------------|-------------------------|--------------|-------------|
| PP-OCRv4_server_seal_det | 98.21 | 84.341 | 2425.06 | 109 | PP-OCRv4's server-side seal text detection model, featuring higher accuracy, suitable for deployment on better-equipped servers |
| PP-OCRv4_mobile_seal_det | 96.47 | 10.5878 | 131.813 | 4.6 | PP-OCRv4's mobile seal text detection model, offering higher efficiency, suitable for deployment on edge devices |

**Note: The above accuracy metrics are evaluated on a self-built dataset containing 500 circular seal images. GPU inference time is based on an NVIDIA Tesla T4 machine with FP32 precision. CPU inference speed is based on an Intel(R) Xeon(R) Gold 5117 CPU @ 2.00GHz with 8 threads and FP32 precision.**

**Text Image Rectification Module Models**:

| Model | MS-SSIM (%) | Model Size (M) | Description |
|-------|-------------|--------------|-------------|
| UVDoc | 54.40 | 30.3 M | High-precision text image rectification model |

**The accuracy metrics of the models are measured from the [DocUNet benchmark](https://www3.cs.stonybrook.edu/~cvl/docunet.html).**

**Document Image Orientation Classification Module Models**:

| Model | Top-1 Acc (%) | GPU Inference Time (ms) | CPU Inference Time (ms) | Model Size (M) | Description |
|-------|---------------|-------------------------|-------------------------|--------------|-------------|
| PP-LCNet_x1_0_doc_ori | 99.06 | 3.84845 | 9.23735 | 7 | A document image classification model based on PP-LCNet_x1_0, with four categories: 0°, 90°, 180°, 270° |

**Note: The above accuracy metrics are evaluated on a self-built dataset covering various scenarios such as certificates and documents, containing 1000 images. GPU inference time is based on an NVIDIA Tesla T4 machine with FP32 precision. CPU inference speed is based on an Intel(R) Xeon(R) Gold 5117 CPU @ 2.00GHz with 8 threads and FP32 precision.**

</details>

## 2. Quick Start
PaddleX's pre-trained model pipelines can be quickly experienced. You can experience the effect of the Document Scene Information Extraction v3 pipeline online or locally using Python.

### 2.1 Online Experience
You can [experience online](https://aistudio.baidu.com/community/app/182491/webUI) the effect of the Document Scene Information Extraction v3 pipeline, using the official demo images for recognition, for example:

![](https://github.com/user-attachments/assets/aa261b2b-b79c-4487-9323-dfcc43c3d581)

If you are satisfied with the pipeline's performance, you can directly integrate and deploy it. If not, you can also use your private data to **fine-tune the models in the pipeline online**.

### 2.2 Local Experience
Before using the PP-ChatOCRv3 pipeline locally, please ensure you have installed the PaddleX wheel package following the [PaddleX Local Installation Guide](../../../installation/installation_en.md).

A few lines of code are all you need to complete the quick inference of the pipeline. Using the [test file](https://paddle-model-ecology.bj.bcebos.com/paddlex/imgs/demo_image/contract.pdf), taking the PP-ChatOCRv3-doc pipeline as an example:

```python
from paddlex import create_pipeline

pipeline = create_pipeline(
    pipeline="PP-ChatOCRv3-doc",
    llm_name="ernie-3.5",
    llm_params={"api_type": "qianfan", "ak": "", "sk": ""} # Please enter your ak and sk; otherwise, the large model cannot be invoked.
    # llm_params={"api_type": "aistudio", "access_token": ""} # Please enter your access_token; otherwise, the large model cannot be invoked.
    )

visual_result, visual_info = pipeline.visual_predict("https://paddle-model-ecology.bj.bcebos.com/paddlex/imgs/demo_image/contract.pdf")

for res in visual_result:
    res.save_to_img("./output")
    res.save_to_html('./output')
    res.save_to_xlsx('./output')

vector = pipeline.build_vector(visual_info=visual_info)

chat_result = pipeline.chat(
    key_list=["乙方", "手机号"],
    visual_info=visual_info,
    vector=vector,
    )
chat_result.print()
```
**Note**: Currently, the large language model only supports Ernie. You can obtain the relevant ak/sk (access_token) on the [Baidu Cloud Qianfan Platform](https://console.bce.baidu.com/qianfan/ais/console/onlineService) or [Baidu AIStudio Community](https://aistudio.baidu.com/). If you use the Baidu Cloud Qianfan Platform, you can refer to the [AK and SK Authentication API Calling Process](https://cloud.baidu.com/doc/WENXINWORKSHOP/s/Hlwerugt8) to obtain ak/sk. If you use Baidu AIStudio Community, you can obtain the access_token from the [Baidu AIStudio Community Access Token](https://aistudio.baidu.com/account/accessToken).

After running, the output is as follows:

```
{'chat_res': {'乙方': '股份测试有限公司', '手机号': '19331729920'}, 'prompt': ''}
```

In the above Python script, the following steps are executed:

(1) Call the `create_pipeline` to instantiate a PP-ChatOCRv3-doc pipeline object, related parameters descriptions are as follows:

| Parameter | Type | Default | Description |
|-|-|-|-|
| `pipeline` | str | None | Pipeline name or pipeline configuration file path. If it's a pipeline name, it must be supported by PaddleX; |
| `llm_name` | str | "ernie-3.5" | Large Language Model name, we support `ernie-4.0` and `ernie-3.5`, with more models on the way.|
| `llm_params` | dict | `{}` | API configuration; |
| `device(kwargs)` | str/`None` | `None` | Running device (`None` meaning automatic selection); |

(2) Call the `visual_predict` of the PP-ChatOCRv3-doc pipeline object to visual predict, related parameters descriptions are as follows:

| Parameter | Type | Default | Description |
|-|-|-|-|
|`input`|Python Var|-|Support to pass Python variables directly, such as `numpy.ndarray` representing image data;|
|`input`|str|-|Support to pass the path of the file to be predicted, such as the local path of an image file: `/root/data/img.jpg`;|
|`input`|str|-|Support to pass the URL of the file to be predicted, such as: `https://paddle-model-ecology.bj.bcebos.com/paddlex/imgs/demo_image/contract.pdf`;|
|`input`|str|-|Support to pass the local directory, which should contain files to be predicted, such as: `/root/data/`;|
|`input`|dict|-|Support to pass a dictionary, where the key needs to correspond to the specific pipeline, such as: `{"img": "/root/data1"}`；|
|`input`|list|-|Support to pass a list, where the elements must be of the above types of data, such as: `[numpy.ndarray, numpy.ndarray]`，`["/root/data/img1.jpg", "/root/data/img2.jpg"]`，`["/root/data1", "/root/data2"]`，`[{"img": "/root/data1"}, {"img": "/root/data2/img.jpg"}]`；|
|`use_doc_image_ori_cls_model`|bool|`True`|Whether or not to use the orientation classification model;|
|`use_doc_image_unwarp_model`|bool|`True`|Whether or not to use the unwarp model;|
|`use_seal_text_det_model`|bool|`True`|Whether or not to use the seal text detection model;|

(3) Call the relevant functions of prediction object to save the prediction results. The related functions are as follows:

|Function|Parameter|Description|
|-|-|-|
|`save_to_img`|`save_path`|Save OCR prediction results, layout results, and table recognition results as image files, with the parameter `save_path` used to specify the save path;|
|`save_to_html`|`save_path`|Save the table recognition results as an HTML file, with the parameter 'save_path' used to specify the save path;|
|`save_to_xlsx`|`save_path`|Save the table recognition results as an Excel file, with the parameter 'save_path' used to specify the save path;|

(4) Call the `chat` of PP-ChatOCRv3-doc pipeline object to query information with LLM, related parameters are described as follows:

| Parameter | Type | Default | Description |
|-|-|-|-|
|`key_list`|str|-|Keywords used to query. A string composed of multiple keywords with "," as separators, such as "Party B, phone number";|
|`key_list`|list|-|Keywords used to query. A list composed of multiple keywords.|

(3) Obtain prediction results by calling the `predict` method: The `predict` method is a `generator`, so prediction results need to be obtained through calls. The `predict` method predicts data in batches, so the prediction results are represented as a list of prediction results.

(4) Interact with the large model by calling the `predict.chat` method, which takes as input keywords (multiple keywords are supported) for information extraction. The prediction results are represented as a list of information extraction results.

(5) Process the prediction results: The prediction result for each sample is in the form of a dict, which supports printing or saving to a file. The supported file types depend on the specific pipeline, such as:

| Method | Description | Method Parameters |
|-|-|-|
| save_to_img | Saves layout analysis, table recognition, etc. results as image files. | `save_path`: str, the file path to save. |
| save_to_html | Saves table recognition results as HTML files. | `save_path`: str, the file path to save. |
| save_to_xlsx | Saves table recognition results as Excel files. | `save_path`: str, the file path to save. |

When executing the above command, the default Pipeline configuration file is loaded. If you need to customize the configuration file, you can use the following command to obtain it:

```bash
paddlex --get_pipeline_config PP-ChatOCRv3-doc
```

After execution, the configuration file for the PP-ChatOCRv3-doc pipeline will be saved in the current path. If you wish to customize the save location, you can execute the following command (assuming the custom save location is `./my_path`):

```bash
paddlex --get_pipeline_config PP-ChatOCRv3-doc --save_path ./my_path
```
After obtaining the configuration file, you can customize the various configurations of the PP-ChatOCRv3-doc pipeline:

```yaml
Pipeline:
  layout_model: RT-DETR-H_layout_3cls
  table_model: SLANet_plus
  text_det_model: PP-OCRv4_server_det
  text_rec_model: PP-OCRv4_server_rec
  seal_text_det_model: PP-OCRv4_server_seal_det
  doc_image_ori_cls_model: null
  doc_image_unwarp_model: null
  llm_name: "ernie-3.5"
  llm_params:
    api_type: qianfan
    ak:
    sk:
```

In the above configuration, you can modify the models loaded by each module of the pipeline, as well as the large language model used. Please refer to the module documentation for the list of supported models for each module, and the list of supported large language models includes: ernie-4.0, ernie-3.5, ernie-3.5-8k, ernie-lite, ernie-tiny-8k, ernie-speed, ernie-speed-128k, ernie-char-8k.

After making modifications, simply update the `pipeline` parameter value in the `create_pipeline` method to the path of your pipeline configuration file to apply the configuration.

For example, if your configuration file is saved at `./my_path/PP-ChatOCRv3-doc.yaml`, you would execute:

```python
from paddlex import create_pipeline

pipeline = create_pipeline(
    pipeline="./my_path/PP-ChatOCRv3-doc.yaml",
    llm_name="ernie-3.5",
    llm_params={"api_type": "qianfan", "ak": "", "sk": ""} # Please enter your ak and sk; otherwise, the large model cannot be invoked.
    # llm_params={"api_type": "aistudio", "access_token": ""} # Please enter your access_token; otherwise, the large model cannot be invoked.
    )

visual_result, visual_info = pipeline.visual_predict("https://paddle-model-ecology.bj.bcebos.com/paddlex/imgs/demo_image/contract.pdf")

for res in visual_result:
    res.save_to_img("./output")
    res.save_to_html('./output')
    res.save_to_xlsx('./output')

vector = pipeline.build_vector(visual_info=visual_info)

chat_result = pipeline.chat(
    key_list=["乙方", "手机号"],
    visual_info=visual_info,
    vector=vector,
    )
chat_result.print()
```

## 3. Development Integration/Deployment
If the pipeline meets your requirements for inference speed and accuracy, you can proceed directly with development integration/deployment.

If you need to directly apply the pipeline in your Python project, you can refer to the example code in [2.2 Local Experience](#22-python-script-integration).

Additionally, PaddleX provides three other deployment methods, detailed as follows:

🚀 **High-Performance Inference**: In actual production environments, many applications have stringent standards for the performance metrics (especially response speed) of deployment strategies to ensure efficient system operation and smooth user experience. To this end, PaddleX provides high-performance inference plugins aimed at deeply optimizing model inference and pre/post-processing to significantly speed up the end-to-end process. For detailed high-performance inference procedures, please refer to the [PaddleX High-Performance Inference Guide](../../../pipeline_deploy/high_performance_inference_en.md).

☁️ **Service-Oriented Deployment**: Service-oriented deployment is a common deployment form in actual production environments. By encapsulating inference functions as services, clients can access these services through network requests to obtain inference results. PaddleX supports users in achieving low-cost service-oriented deployment of pipelines. For detailed service-oriented deployment procedures, please refer to the [PaddleX Service-Oriented Deployment Guide](../../../pipeline_deploy/service_deploy_en.md).

Below are the API references and multi-language service invocation examples:

<details>
<summary>API Reference</summary>

For all operations provided by the service:

- Both the response body and the request body for POST requests are JSON data (JSON objects).
- When the request is processed successfully, the response status code is `200`, and the response body properties are as follows:

    | Name | Type | Description |
    |------|------|-------------|
    | `errorCode` | `integer` | Error code. Fixed as `0`. |
    | `errorMsg` | `string` | Error description. Fixed as `"Success"`. |

    The response body may also have a `result` property of type `object`, which stores the operation result information.

- When the request is not processed successfully, the response body properties are as follows:

    | Name | Type | Description |
    |------|------|-------------|
    | `errorCode` | `integer` | Error code. Same as the response status code. |
    | `errorMsg` | `string` | Error description. |

Operations provided by the service are as follows:

- **`analyzeImage`**

    Analyze images using computer vision models to obtain OCR, table recognition results, and extract key information from the images.

    `POST /chatocr-vision`

    - Request body properties:

        | Name | Type | Description | Required |
        |-|-|-|-|
<<<<<<< HEAD
        |`file`|`string`|The URL of an accessible image file or PDF file, or the Base64 encoded content of the above file types. For PDF files with more than 10 pages, only the first 10 pages will be used. | Yes |
        |`fileType`|`integer`|File type. `0` represents PDF files, `1` represents image files. If this property is not present in the request body, the service will attempt to infer the file type automatically based on the URL. | No |
        |`useImgOrientationCls`|`boolean`|Whether to enable document image orientation classification. This feature is enabled by default. | No |
        |`useImgUnwrapping`|`boolean`|Whether to enable text image correction. This feature is enabled by default. | No |
        |`useSealTextDet`|`boolean`|Whether to enable seal text detection. This feature is enabled by default. | No |
=======
        |`image`|`string`|The URL of an accessible image file or PDF file, or the Base64 encoded content of the above file types. For PDF files with more than 10 pages, only the first 10 pages will be used. | Yes |
        |`fileType`|`integer`|File type. `0` represents PDF files, `1` represents image files. If this property is not present in the request body, the service will attempt to infer the file type automatically based on the URL. | No |
        |`useOricls`|`boolean`|Whether to enable document image orientation classification. This feature is enabled by default. | No |
        |`useCurve`|`boolean`|Whether to enable seal text detection. This feature is enabled by default. | No |
        |`useUvdoc`|`boolean`|Whether to enable text image correction. This feature is enabled by default. | No |
>>>>>>> 7d4061ad
        |`inferenceParams`|`object`|Inference parameters. | No |

        Properties of `inferenceParams`:

        | Name | Type | Description | Required |
        |-|-|-|-|
        |`maxLongSide`|`integer`|During inference, if the length of the longer side of the input image for the text detection model is greater than `maxLongSide`, the image will be scaled so that the length of the longer side equals `maxLongSide`. | No |

    - When the request is processed successfully, the `result` in the response body has the following properties:

        | Name | Type | Description |
        |-|-|-|
        |`visionResults`|`array`|Analysis results obtained using the computer vision model. The array length is 1 (for image input) or the smaller of the number of document pages and 10 (for PDF input). For PDF input, each element in the array represents the processing result of each page in the PDF file in sequence. |
        |`visionInfo`|`object`|Key information in the image, which can be used as input for other operations. |

        Each element in `visionResults` is an `object` with the following properties:

        | Name | Type | Description |
        |-|-|-|
        |`texts`|`array`|Text locations, contents, and scores. |
        |`tables`|`array`|Table locations and contents. |
        |`inputImage`|`string`|Input image. The image is in JPEG format and encoded in Base64. |
        |`ocrImage`|`string`|OCR result image. The image is in JPEG format and encoded in Base64. |
        |`layoutImage`|`string`|Layout area detection result image. The image is in JPEG format and encoded in Base64. |

        Each element in `texts` is an `object` with the following properties:

        | Name | Type | Description |
        |-|-|-|
        |`poly`|`array`|Text location. The elements in the array are the vertex coordinates of the polygon enclosing the text in sequence. |
        |`text`|`string`|Text content. |
        |`score`|`number`|Text recognition score. |
<<<<<<< HEAD

        Each element in `tables` is an `object` with the following properties:

        | Name | Type | Description |
        |-|-|-|
        |`bbox`|`array`|Table location. The elements in the array are the x-coordinate of the top-left corner, the y-coordinate of the top-left corner, the x-coordinate of the bottom-right corner, and the y-coordinate of the bottom-right corner of the bounding box in sequence. |
        |`html`|`string`|Table recognition result in HTML format. |

- **`buildVectorStore`**

=======

        Each element in `tables` is an `object` with the following properties:

        | Name | Type | Description |
        |-|-|-|
        |`bbox`|`array`|Table location. The elements in the array are the x-coordinate of the top-left corner, the y-coordinate of the top-left corner, the x-coordinate of the bottom-right corner, and the y-coordinate of the bottom-right corner of the bounding box in sequence. |
        |`html`|`string`|Table recognition result in HTML format. |

- **`buildVectorStore`**

>>>>>>> 7d4061ad
    Builds a vector database.

    `POST /chatocr-vector`

    - The request body properties are as follows:

        | Name | Type | Description | Required |
        |-|-|-|-|
        |`visionInfo`|`object`|Key information from the image. Provided by the `analyzeImage` operation.|Yes|
        |`minChars`|`integer`|Minimum data length to enable the vector database.|No|
        |`llmRequestInterval`|`number`|Interval time for calling the large language model API.|No|
        |`llmName`|`string`|Name of the large language model.|No|
        |`llmParams`|`object`|Parameters for the large language model API.|No|

        Currently, `llmParams` can take the following form:

        ```json
        {
          "apiType": "qianfan",
          "apiKey": "{qianfan API key}",
          "secretKey": "{qianfan secret key}"
        }
        ```

    - When the request is processed successfully, the `result` in the response body has the following properties:

        | Name | Type | Description |
        |-|-|-|
<<<<<<< HEAD
        |`vectorStore`|`string`|Serialized result of the vector database, which can be used as input for other operations.|
=======
        |`vectorStore`|`object`|Serialized result of the vector database, which can be used as input for other operations.|
>>>>>>> 7d4061ad

- **`retrieveKnowledge`**

    Perform knowledge retrieval.

    `POST /chatocr-retrieval`

    - The request body properties are as follows:

        | Name | Type | Description | Required |
        |-|-|-|-|
        |`keys`|`array`|List of keywords.|Yes|
<<<<<<< HEAD
        |`vectorStore`|`string`|Serialized result of the vector database. Provided by the `buildVectorStore` operation.|Yes|
=======
        |`vectorStore`|`object`|Serialized result of the vector database. Provided by the `buildVectorStore` operation.|Yes|
>>>>>>> 7d4061ad
        |`llmName`|`string`|Name of the large language model.|No|
        |`llmParams`|`object`|API parameters for the large language model.|No|

        Currently, `llmParams` can take the following form:

        ```json
        {
          "apiType": "qianfan",
          "apiKey": "{Qianfan Platform API key}",
          "secretKey": "{Qianfan Platform secret key}"
        }
        ```

    - When the request is processed successfully, the `result` in the response body has the following properties:

        | Name | Type | Description |
        |-|-|-|
<<<<<<< HEAD
        |`retrievalResult`|`string`|The result of knowledge retrieval, which can be used as input for other operations.|
=======
        |`retrievalResult`|`object`|The result of knowledge retrieval, which can be used as input for other operations.|
>>>>>>> 7d4061ad

- **`chat`**

    Interact with large language models to extract key information.

    `POST /chatocr-vision`

    - Request body properties:

        | Name | Type | Description | Required |
        |-|-|-|-|
        |`keys` | `array` | List of keywords. | Yes |
        |`visionInfo` | `object` | Key information from images. Provided by the `analyzeImage` operation. | Yes |
        |`taskDescription` | `string` | Task prompt. | No |
        |`rules` | `string` | Custom extraction rules, e.g., for output formatting. | No |
        |`fewShot` | `string` | Example prompts. | No |
<<<<<<< HEAD
        |`vectorStore` | `string` | Serialized result of the vector database. Provided by the `buildVectorStore` operation. | No |
        |`retrievalResult` | `string` | Results of knowledge retrieval. Provided by the `retrieveKnowledge` operation. | No |
=======
        |`vectorStore` | `object` | Serialized result of the vector database. Provided by the `buildVectorStore` operation. | No |
        |`retrievalResult` | `object` | Results of knowledge retrieval. Provided by the `retrieveKnowledge` operation. | No |
>>>>>>> 7d4061ad
        |`returnPrompts` | `boolean` | Whether to return the prompts used. Enabled by default. | No |
        |`llmName` | `string` | Name of the large language model. | No |
        |`llmParams` | `object` | API parameters for the large language model. | No |

        Currently, `llmParams` can take the following form:

        ```json
        {
          "apiType": "qianfan",
          "apiKey": "{Qianfan Platform API key}",
          "secretKey": "{Qianfan Platform secret key}"
        }
        ```

    - On successful request processing, the `result` in the response body has the following properties:

        | Name | Type | Description |
        |-|-|-|
<<<<<<< HEAD
        |`chatResult` | `object` | Extracted key information. |
=======
        |`chatResult` | `string` | Extracted key information. |
>>>>>>> 7d4061ad
        |`prompts` | `object` | Prompts used. |

        Properties of `prompts`:

        | Name | Type | Description |
        |-|-|-|
        |`ocr` | `string` | OCR prompt. |
        |`table` | `string` | Table prompt. |
        |`html` | `string` | HTML prompt. |

</details>

<details>
<summary>Multi-Language Service Invocation Examples</summary>

<details>
<summary>Python</summary>

```python
import base64
import pprint
import sys

import requests

API_BASE_URL = "http://0.0.0.0:8080"
API_KEY = "{Qianfan Platform API key}"
SECRET_KEY = "{Qianfan Platform secret key}"
LLM_NAME = "ernie-3.5"
LLM_PARAMS = {
    "apiType": "qianfan",
    "apiKey": API_KEY,
    "secretKey": SECRET_KEY,
}

file_path = "./demo.jpg"
keys = ["phone number"]

with open(file_path, "rb") as file:
    file_bytes = file.read()
    file_data = base64.b64encode(file_bytes).decode("ascii")

<<<<<<< HEAD
payload = {
    "file": file_data,
    "fileType": 1,
    "useImgOrientationCls": True,
    "useImgUnwrapping": True,
    "useSealTextDet": True,
}
resp_vision = requests.post(url=f"{API_BASE_URL}/chatocr-vision", json=payload)
if resp_vision.status_code != 200:
    print(
        f"Request to chatocr-vision failed with status code {resp_vision.status_code}."
    )
    pprint.pp(resp_vision.json())
    sys.exit(1)
result_vision = resp_vision.json()["result"]

for i, res in enumerate(result_vision["visionResults"]):
    print("Texts:")
    pprint.pp(res["texts"])
    print("Tables:")
    pprint.pp(res["tables"])
    ocr_img_path = f"ocr_{i}.jpg"
    with open(ocr_img_path, "wb") as f:
        f.write(base64.b64decode(res["ocrImage"]))
    layout_img_path = f"layout_{i}.jpg"
    with open(layout_img_path, "wb") as f:
        f.write(base64.b64decode(res["layoutImage"]))
    print(f"Output images saved at {ocr_img_path} and {layout_img_path}")

payload = {
    "visionInfo": result_vision["visionInfo"],
    "minChars": 200,
    "llmRequestInterval": 1000,
    "llmName": LLM_NAME,
    "llmParams": LLM_PARAMS,
}
resp_vector = requests.post(url=f"{API_BASE_URL}/chatocr-vector", json=payload)
if resp_vector.status_code != 200:
    print(
        f"Request to chatocr-vector failed with status code {resp_vector.status_code}."
    )
    pprint.pp(resp_vector.json())
    sys.exit(1)
result_vector = resp_vector.json()["result"]

payload = {
    "keys": keys,
    "vectorStore": result_vector["vectorStore"],
    "llmName": LLM_NAME,
    "llmParams": LLM_PARAMS,
}
resp_retrieval = requests.post(url=f"{API_BASE_URL}/chatocr-retrieval", json=payload)
if resp_retrieval.status_code != 200:
    print(
        f"Request to chatocr-retrieval failed with status code {resp_retrieval.status_code}."
    )
    pprint.pp(resp_retrieval.json())
    sys.exit(1)
result_retrieval = resp_retrieval.json()["result"]

payload = {
    "keys": keys,
    "visionInfo": result_vision["visionInfo"],
    "taskDescription": "",
    "rules": "",
    "fewShot": "",
    "vectorStore": result_vector["vectorStore"],
    "retrievalResult": result_retrieval["retrievalResult"],
    "returnPrompts": True,
    "llmName": LLM_NAME,
    "llmParams": LLM_PARAMS,
}
resp_chat = requests.post(url=f"{API_BASE_URL}/chatocr-chat", json=payload)
if resp_chat.status_code != 200:
    print(
        f"Request to chatocr-chat failed with status code {resp_chat.status_code}."
    )
    pprint.pp(resp_chat.json())
    sys.exit(1)
result_chat = resp_chat.json()["result"]
print("\nPrompts:")
pprint.pp(result_chat["prompts"])
print("Final result:")
print(result_chat["chatResult"])
```

=======
if __name__ == "__main__":
    file_path = "./demo.jpg"
    keys = ["phone number"]

    with open(file_path, "rb") as file:
        file_bytes = file.read()
        file_data = base64.b64encode(file_bytes).decode("ascii")

    payload = {
        "file": file_data,
        "useOricls": True,
        "useCurve": True,
        "useUvdoc": True,
    }
    resp_vision = requests.post(url=f"{API_BASE_URL}/chatocr-vision", json=payload)
    if resp_vision.status_code != 200:
        print(
            f"Request to chatocr-vision failed with status code {resp_vision.status_code}."
        )
        pprint.pp(resp_vision.json())
        sys.exit(1)
    result_vision = resp_vision.json()["result"]

    for i, res in enumerate(result_vision["visionResults"]):
        print("Texts:")
        pprint.pp(res["texts"])
        print("Tables:")
        pprint.pp(res["tables"])
        ocr_img_path = f"ocr_{i}.jpg"
        with open(ocr_img_path, "wb") as f:
            f.write(base64.b64decode(res["ocrImage"]))
        layout_img_path = f"layout_{i}.jpg"
        with open(layout_img_path, "wb") as f:
            f.write(base64.b64decode(res["layoutImage"]))
        print(f"Output images saved at {ocr_img_path} and {layout_img_path}")
        print("")

    payload = {
        "visionInfo": result_vision["visionInfo"],
        "minChars": 200,
        "llmRequestInterval": 1000,
        "llmName": LLM_NAME,
        "llmParams": LLM_PARAMS,
    }
    resp_vector = requests.post(url=f"{API_BASE_URL}/chatocr-vector", json=payload)
    if resp_vector.status_code != 200:
        print(
            f"Request to chatocr-vector failed with status code {resp_vector.status_code}."
        )
        pprint.pp(resp_vector.json())
        sys.exit(1)
    result_vector = resp_vector.json()["result"]

    payload = {
        "keys": keys,
        "vectorStore": result_vector["vectorStore"],
        "llmName": LLM_NAME,
        "llmParams": LLM_PARAMS,
    }
    resp_retrieval = requests.post(url=f"{API_BASE_URL}/chatocr-retrieval", json=payload)
    if resp_retrieval.status_code != 200:
        print(
            f"Request to chatocr-retrieval failed with status code {resp_retrieval.status_code}."
        )
        pprint.pp(resp_retrieval.json())
        sys.exit(1)
    result_retrieval = resp_retrieval.json()["result"]

    payload = {
        "keys": keys,
        "visionInfo": result_vision["visionInfo"],
        "taskDescription": "",
        "rules": "",
        "fewShot": "",
        "vectorStore": result_vector["vectorStore"],
        "retrievalResult": result_retrieval["retrievalResult"],
        "returnPrompts": True,
        "llmName": LLM_NAME,
        "llmParams": LLM_PARAMS,
    }
    resp_chat = requests.post(url=f"{API_BASE_URL}/chatocr-chat", json=payload)
    if resp_chat.status_code != 200:
        print(
            f"Request to chatocr-chat failed with status code {resp_chat.status_code}."
        )
        pprint.pp(resp_chat.json())
        sys.exit(1)
    result_chat = resp_chat.json()["result"]
    print("\nPrompts:")
    pprint.pp(result_chat["prompts"])
    print("Final result:")
    print(len(result_chat["chatResult"]))
```
  
>>>>>>> 7d4061ad
**Note**: Please fill in your API key and secret key at `API_KEY` and `SECRET_KEY`.

</details>
</details>
<br/>

📱 **Edge Deployment**: Edge deployment is a method that places computing and data processing functions on user devices themselves, allowing devices to process data directly without relying on remote servers. PaddleX supports deploying models on edge devices such as Android. For detailed edge deployment procedures, please refer to the [PaddleX Edge Deployment Guide](../../../pipeline_deploy/lite_deploy_en.md).

## 4. Custom Development

If the default model weights provided by the PP-ChatOCRv3-doc Pipeline do not meet your requirements in terms of accuracy or speed for your specific scenario, you can attempt to further **fine-tune** the existing models using **your own domain-specific or application-specific data** to enhance the recognition performance of the general table recognition pipeline in your scenario.

### 4.1 Model Fine-tuning

Since the PP-ChatOCRv3-doc Pipeline comprises six modules, unsatisfactory performance may stem from any of these modules (note that the text image rectification module does not support customization at this time).

You can analyze images with poor recognition results and follow the guidelines below for analysis and model fine-tuning:

* Incorrect table structure detection (e.g., row/column misidentification, cell position errors) may indicate deficiencies in the table structure recognition module. You need to refer to the **Customization** section in the [Table Structure Recognition Module Development Tutorial](../../../module_usage/tutorials/ocr_modules/table_structure_recognition_en.md) and fine-tune the table structure recognition model using your private dataset.

* Misplaced layout elements (e.g., incorrect positioning of tables or seals) may suggest issues with the layout detection module. Consult the **Customization** section in the [Layout Detection Module Development Tutorial](../../../module_usage/tutorials/ocr_modules/layout_detection_en.md) and fine-tune the layout detection model with your private dataset.

* Frequent undetected text (i.e., text leakage) may indicate limitations in the text detection model. Refer to the **Customization** section in the [Text Detection Module Development Tutorial](../../../module_usage/tutorials/ocr_modules/text_detection_en.md) and fine-tune the text detection model using your private dataset.

* High text recognition errors (i.e., recognized text content does not match the actual text) suggest that the text recognition model requires improvement. Follow the **Customization** section in the [Text Recognition Module Development Tutorial](../../../module_usage/tutorials/ocr_modules/text_recognition_en.md) to fine-tune the text recognition model.

* Frequent recognition errors in detected seal text indicate that the seal text detection model needs further refinement. Consult the **Customization** section in the [Seal Text Detection Module Development Tutorials](../../../module_usage/tutorials/ocr_modules/seal_text_detection_en.md) to fine-tune the seal text detection model.

* Frequent misidentifications of document or certificate orientations with text regions suggest that the document image orientation classification model requires improvement. Refer to the **Customization** section in the [Document Image Orientation Classification Module Development Tutorial](../../../module_usage/tutorials/ocr_modules/doc_img_orientation_classification_en.md) to fine-tune the document image orientation classification model.

### 4.2 Model Deployment

After fine-tuning your models using your private dataset, you will obtain local model weights files.

To use the fine-tuned model weights, simply modify the pipeline configuration file by replacing the local paths of the default model weights with those of your fine-tuned models:

```yaml
......
Pipeline:
  layout_model: RT-DETR-H_layout_3cls  # Replace with the local path of your fine-tuned model
  table_model: SLANet_plus  # Replace with the local path of your fine-tuned model
  text_det_model: PP-OCRv4_server_det  # Replace with the local path of your fine-tuned model
  text_rec_model: PP-OCRv4_server_rec  # Replace with the local path of your fine-tuned model
  seal_text_det_model: PP-OCRv4_server_seal_det  # Replace with the local path of your fine-tuned model
  doc_image_ori_cls_model: null   # Replace with the local path of your fine-tuned model if applicable
  doc_image_unwarp_model: null   # Replace with the local path of your fine-tuned model if applicable
......
```

Subsequently, load the modified pipeline configuration file using the command-line interface or Python script as described in the local experience section.

## 5. Multi-hardware Support
PaddleX supports various mainstream hardware devices such as NVIDIA GPUs, Kunlun XPU, Ascend NPU, and Cambricon MLU. **Seamless switching between different hardware can be achieved by simply setting the `--device` parameter**.

For example, to perform inference using the PP-ChatOCRv3-doc Pipeline on an NVIDIA GPU.
At this point, if you wish to switch the hardware to Ascend NPU, simply modify the `--device` in the script to `npu`:

```python
from paddlex import create_pipeline
pipeline = create_pipeline(
    pipeline="PP-ChatOCRv3-doc",
    llm_name="ernie-3.5",
<<<<<<< HEAD
    llm_params={"api_type": "qianfan", "ak": "", "sk": ""},
    device="npu:0" # gpu:0 --> npu:0
    )
```

If you want to use the PP-ChatOCRv3-doc Pipeline on more types of hardware, please refer to the [PaddleX Multi-Device Usage Guide](../../../installation/multi_devices_use_guide_en.md).
=======
    llm_params={"api_type": "qianfan", "ak": "", "sk": ""}, 
    device="npu:0" # gpu:0 --> npu:0
    ) 
```

If you want to use the PP-ChatOCRv3-doc Pipeline on more types of hardware, please refer to the [PaddleX Multi-Device Usage Guide](../../../installation/multi_devices_use_guide_en.md).
>>>>>>> 7d4061ad
<|MERGE_RESOLUTION|>--- conflicted
+++ resolved
@@ -378,19 +378,11 @@
 
         | Name | Type | Description | Required |
         |-|-|-|-|
-<<<<<<< HEAD
         |`file`|`string`|The URL of an accessible image file or PDF file, or the Base64 encoded content of the above file types. For PDF files with more than 10 pages, only the first 10 pages will be used. | Yes |
         |`fileType`|`integer`|File type. `0` represents PDF files, `1` represents image files. If this property is not present in the request body, the service will attempt to infer the file type automatically based on the URL. | No |
         |`useImgOrientationCls`|`boolean`|Whether to enable document image orientation classification. This feature is enabled by default. | No |
         |`useImgUnwrapping`|`boolean`|Whether to enable text image correction. This feature is enabled by default. | No |
         |`useSealTextDet`|`boolean`|Whether to enable seal text detection. This feature is enabled by default. | No |
-=======
-        |`image`|`string`|The URL of an accessible image file or PDF file, or the Base64 encoded content of the above file types. For PDF files with more than 10 pages, only the first 10 pages will be used. | Yes |
-        |`fileType`|`integer`|File type. `0` represents PDF files, `1` represents image files. If this property is not present in the request body, the service will attempt to infer the file type automatically based on the URL. | No |
-        |`useOricls`|`boolean`|Whether to enable document image orientation classification. This feature is enabled by default. | No |
-        |`useCurve`|`boolean`|Whether to enable seal text detection. This feature is enabled by default. | No |
-        |`useUvdoc`|`boolean`|Whether to enable text image correction. This feature is enabled by default. | No |
->>>>>>> 7d4061ad
         |`inferenceParams`|`object`|Inference parameters. | No |
 
         Properties of `inferenceParams`:
@@ -423,7 +415,6 @@
         |`poly`|`array`|Text location. The elements in the array are the vertex coordinates of the polygon enclosing the text in sequence. |
         |`text`|`string`|Text content. |
         |`score`|`number`|Text recognition score. |
-<<<<<<< HEAD
 
         Each element in `tables` is an `object` with the following properties:
 
@@ -434,18 +425,6 @@
 
 - **`buildVectorStore`**
 
-=======
-
-        Each element in `tables` is an `object` with the following properties:
-
-        | Name | Type | Description |
-        |-|-|-|
-        |`bbox`|`array`|Table location. The elements in the array are the x-coordinate of the top-left corner, the y-coordinate of the top-left corner, the x-coordinate of the bottom-right corner, and the y-coordinate of the bottom-right corner of the bounding box in sequence. |
-        |`html`|`string`|Table recognition result in HTML format. |
-
-- **`buildVectorStore`**
-
->>>>>>> 7d4061ad
     Builds a vector database.
 
     `POST /chatocr-vector`
@@ -474,11 +453,7 @@
 
         | Name | Type | Description |
         |-|-|-|
-<<<<<<< HEAD
         |`vectorStore`|`string`|Serialized result of the vector database, which can be used as input for other operations.|
-=======
-        |`vectorStore`|`object`|Serialized result of the vector database, which can be used as input for other operations.|
->>>>>>> 7d4061ad
 
 - **`retrieveKnowledge`**
 
@@ -491,11 +466,7 @@
         | Name | Type | Description | Required |
         |-|-|-|-|
         |`keys`|`array`|List of keywords.|Yes|
-<<<<<<< HEAD
         |`vectorStore`|`string`|Serialized result of the vector database. Provided by the `buildVectorStore` operation.|Yes|
-=======
-        |`vectorStore`|`object`|Serialized result of the vector database. Provided by the `buildVectorStore` operation.|Yes|
->>>>>>> 7d4061ad
         |`llmName`|`string`|Name of the large language model.|No|
         |`llmParams`|`object`|API parameters for the large language model.|No|
 
@@ -513,11 +484,7 @@
 
         | Name | Type | Description |
         |-|-|-|
-<<<<<<< HEAD
         |`retrievalResult`|`string`|The result of knowledge retrieval, which can be used as input for other operations.|
-=======
-        |`retrievalResult`|`object`|The result of knowledge retrieval, which can be used as input for other operations.|
->>>>>>> 7d4061ad
 
 - **`chat`**
 
@@ -534,13 +501,8 @@
         |`taskDescription` | `string` | Task prompt. | No |
         |`rules` | `string` | Custom extraction rules, e.g., for output formatting. | No |
         |`fewShot` | `string` | Example prompts. | No |
-<<<<<<< HEAD
         |`vectorStore` | `string` | Serialized result of the vector database. Provided by the `buildVectorStore` operation. | No |
         |`retrievalResult` | `string` | Results of knowledge retrieval. Provided by the `retrieveKnowledge` operation. | No |
-=======
-        |`vectorStore` | `object` | Serialized result of the vector database. Provided by the `buildVectorStore` operation. | No |
-        |`retrievalResult` | `object` | Results of knowledge retrieval. Provided by the `retrieveKnowledge` operation. | No |
->>>>>>> 7d4061ad
         |`returnPrompts` | `boolean` | Whether to return the prompts used. Enabled by default. | No |
         |`llmName` | `string` | Name of the large language model. | No |
         |`llmParams` | `object` | API parameters for the large language model. | No |
@@ -559,11 +521,7 @@
 
         | Name | Type | Description |
         |-|-|-|
-<<<<<<< HEAD
         |`chatResult` | `object` | Extracted key information. |
-=======
-        |`chatResult` | `string` | Extracted key information. |
->>>>>>> 7d4061ad
         |`prompts` | `object` | Prompts used. |
 
         Properties of `prompts`:
@@ -606,7 +564,6 @@
     file_bytes = file.read()
     file_data = base64.b64encode(file_bytes).decode("ascii")
 
-<<<<<<< HEAD
 payload = {
     "file": file_data,
     "fileType": 1,
@@ -693,102 +650,6 @@
 print(result_chat["chatResult"])
 ```
 
-=======
-if __name__ == "__main__":
-    file_path = "./demo.jpg"
-    keys = ["phone number"]
-
-    with open(file_path, "rb") as file:
-        file_bytes = file.read()
-        file_data = base64.b64encode(file_bytes).decode("ascii")
-
-    payload = {
-        "file": file_data,
-        "useOricls": True,
-        "useCurve": True,
-        "useUvdoc": True,
-    }
-    resp_vision = requests.post(url=f"{API_BASE_URL}/chatocr-vision", json=payload)
-    if resp_vision.status_code != 200:
-        print(
-            f"Request to chatocr-vision failed with status code {resp_vision.status_code}."
-        )
-        pprint.pp(resp_vision.json())
-        sys.exit(1)
-    result_vision = resp_vision.json()["result"]
-
-    for i, res in enumerate(result_vision["visionResults"]):
-        print("Texts:")
-        pprint.pp(res["texts"])
-        print("Tables:")
-        pprint.pp(res["tables"])
-        ocr_img_path = f"ocr_{i}.jpg"
-        with open(ocr_img_path, "wb") as f:
-            f.write(base64.b64decode(res["ocrImage"]))
-        layout_img_path = f"layout_{i}.jpg"
-        with open(layout_img_path, "wb") as f:
-            f.write(base64.b64decode(res["layoutImage"]))
-        print(f"Output images saved at {ocr_img_path} and {layout_img_path}")
-        print("")
-
-    payload = {
-        "visionInfo": result_vision["visionInfo"],
-        "minChars": 200,
-        "llmRequestInterval": 1000,
-        "llmName": LLM_NAME,
-        "llmParams": LLM_PARAMS,
-    }
-    resp_vector = requests.post(url=f"{API_BASE_URL}/chatocr-vector", json=payload)
-    if resp_vector.status_code != 200:
-        print(
-            f"Request to chatocr-vector failed with status code {resp_vector.status_code}."
-        )
-        pprint.pp(resp_vector.json())
-        sys.exit(1)
-    result_vector = resp_vector.json()["result"]
-
-    payload = {
-        "keys": keys,
-        "vectorStore": result_vector["vectorStore"],
-        "llmName": LLM_NAME,
-        "llmParams": LLM_PARAMS,
-    }
-    resp_retrieval = requests.post(url=f"{API_BASE_URL}/chatocr-retrieval", json=payload)
-    if resp_retrieval.status_code != 200:
-        print(
-            f"Request to chatocr-retrieval failed with status code {resp_retrieval.status_code}."
-        )
-        pprint.pp(resp_retrieval.json())
-        sys.exit(1)
-    result_retrieval = resp_retrieval.json()["result"]
-
-    payload = {
-        "keys": keys,
-        "visionInfo": result_vision["visionInfo"],
-        "taskDescription": "",
-        "rules": "",
-        "fewShot": "",
-        "vectorStore": result_vector["vectorStore"],
-        "retrievalResult": result_retrieval["retrievalResult"],
-        "returnPrompts": True,
-        "llmName": LLM_NAME,
-        "llmParams": LLM_PARAMS,
-    }
-    resp_chat = requests.post(url=f"{API_BASE_URL}/chatocr-chat", json=payload)
-    if resp_chat.status_code != 200:
-        print(
-            f"Request to chatocr-chat failed with status code {resp_chat.status_code}."
-        )
-        pprint.pp(resp_chat.json())
-        sys.exit(1)
-    result_chat = resp_chat.json()["result"]
-    print("\nPrompts:")
-    pprint.pp(result_chat["prompts"])
-    print("Final result:")
-    print(len(result_chat["chatResult"]))
-```
-  
->>>>>>> 7d4061ad
 **Note**: Please fill in your API key and secret key at `API_KEY` and `SECRET_KEY`.
 
 </details>
@@ -851,18 +712,9 @@
 pipeline = create_pipeline(
     pipeline="PP-ChatOCRv3-doc",
     llm_name="ernie-3.5",
-<<<<<<< HEAD
     llm_params={"api_type": "qianfan", "ak": "", "sk": ""},
     device="npu:0" # gpu:0 --> npu:0
     )
 ```
 
 If you want to use the PP-ChatOCRv3-doc Pipeline on more types of hardware, please refer to the [PaddleX Multi-Device Usage Guide](../../../installation/multi_devices_use_guide_en.md).
-=======
-    llm_params={"api_type": "qianfan", "ak": "", "sk": ""}, 
-    device="npu:0" # gpu:0 --> npu:0
-    ) 
-```
-
-If you want to use the PP-ChatOCRv3-doc Pipeline on more types of hardware, please refer to the [PaddleX Multi-Device Usage Guide](../../../installation/multi_devices_use_guide_en.md).
->>>>>>> 7d4061ad
