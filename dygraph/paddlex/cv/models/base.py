--- conflicted
+++ resolved
@@ -443,15 +443,6 @@
             self.save_model(save_dir)
             logging.info("Pruned model is saved at {}".format(save_dir))
 
-<<<<<<< HEAD
-    def _export_inference_model(self, save_dir, image_shape=None):
-        save_dir = osp.join(save_dir, 'inference_model')
-        self.net.eval()
-        self.test_inputs = self._get_test_inputs(image_shape)
-        static_net = paddle.jit.to_static(
-            self.net, input_spec=self.test_inputs)
-        paddle.jit.save(static_net, osp.join(save_dir, 'model'))
-=======
     def _prepare_qat(self, quant_config):
         if quant_config is None:
             # default quantization configuration
@@ -485,10 +476,10 @@
         logging.info("Model is ready for quantization-aware training.")
         self.status = 'Quantized'
 
-    def _export_inference_model(self, save_dir, image_shape=[-1, -1]):
+    def _export_inference_model(self, save_dir, image_shape=None):
         save_dir = osp.join(save_dir, 'inference_model')
         self.net.eval()
-        self.test_inputs = self.get_test_inputs(image_shape)
+        self.test_inputs = self._get_test_inputs(image_shape)
 
         if self.status == 'Quantized':
             self.quantizer.save_quantized_model(self.net,
@@ -503,7 +494,6 @@
             static_net = paddle.jit.to_static(
                 self.net, input_spec=self.test_inputs)
             paddle.jit.save(static_net, osp.join(save_dir, 'model'))
->>>>>>> 4f0ff354
 
         if self.status == 'Pruned':
             pruning_info = self.get_pruning_info()
