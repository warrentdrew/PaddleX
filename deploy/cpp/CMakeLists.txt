cmake_minimum_required(VERSION 3.0)
project(PaddleX CXX C)

option(WITH_MKL        "Compile demo with MKL/OpenBlas support,defaultuseMKL."          ON)
option(WITH_GPU        "Compile demo with GPU/CPU, default use CPU."                    ON)
if (NOT WIN32)
    option(WITH_STATIC_LIB "Compile demo with static/shared library, default use static."   OFF)
else()
    option(WITH_STATIC_LIB "Compile demo with static/shared library, default use static."   ON)
endif()
option(WITH_TENSORRT "Compile demo with TensorRT."   OFF)
option(WITH_ENCRYPTION "Compile demo with encryption tool."   OFF)

SET(TENSORRT_DIR "" CACHE PATH "Location of libraries")
SET(PADDLE_DIR "" CACHE PATH "Location of libraries")
SET(OPENCV_DIR "" CACHE PATH "Location of libraries")
SET(ENCRYPTION_DIR"" CACHE PATH "Location of libraries")
SET(CUDA_LIB "" CACHE PATH "Location of libraries")

if (NOT WIN32)
    set(CMAKE_ARCHIVE_OUTPUT_DIRECTORY ${CMAKE_BINARY_DIR}/lib)
    set(CMAKE_LIBRARY_OUTPUT_DIRECTORY ${CMAKE_BINARY_DIR}/lib)
    set(CMAKE_RUNTIME_OUTPUT_DIRECTORY ${CMAKE_BINARY_DIR}/demo)
else()
    set(CMAKE_ARCHIVE_OUTPUT_DIRECTORY ${CMAKE_BINARY_DIR}/paddlex_inference)
    set(CMAKE_LIBRARY_OUTPUT_DIRECTORY ${CMAKE_BINARY_DIR}/paddlex_inference)
    set(CMAKE_RUNTIME_OUTPUT_DIRECTORY ${CMAKE_BINARY_DIR}/paddlex_inference)
endif()

if (NOT WIN32)
    SET(YAML_BUILD_TYPE ON CACHE BOOL "yaml build shared library.")
else()
    SET(YAML_BUILD_TYPE OFF CACHE BOOL "yaml build shared library.")
endif()
include(cmake/yaml-cpp.cmake)

include_directories("${CMAKE_SOURCE_DIR}/")
include_directories("${CMAKE_CURRENT_BINARY_DIR}/ext/yaml-cpp/src/ext-yaml-cpp/include")
link_directories("${CMAKE_CURRENT_BINARY_DIR}/ext/yaml-cpp/lib")

macro(safe_set_static_flag)
    foreach(flag_var
        CMAKE_CXX_FLAGS CMAKE_CXX_FLAGS_DEBUG CMAKE_CXX_FLAGS_RELEASE
        CMAKE_CXX_FLAGS_MINSIZEREL CMAKE_CXX_FLAGS_RELWITHDEBINFO)
      if(${flag_var} MATCHES "/MD")
        string(REGEX REPLACE "/MD" "/MT" ${flag_var} "${${flag_var}}")
      endif(${flag_var} MATCHES "/MD")
    endforeach(flag_var)
endmacro()


if (WITH_ENCRYPTION)
  if (NOT (${CMAKE_SYSTEM_PROCESSOR} STREQUAL "aarch64"))
    add_definitions( -DWITH_ENCRYPTION=${WITH_ENCRYPTION})
  endif()
endif()

if (WITH_MKL)
    ADD_DEFINITIONS(-DUSE_MKL)
endif()

if (NOT DEFINED PADDLE_DIR OR ${PADDLE_DIR} STREQUAL "")
    message(FATAL_ERROR "please set PADDLE_DIR with -DPADDLE_DIR=/path/paddle_influence_dir")
endif()

if (NOT (${CMAKE_SYSTEM_PROCESSOR} STREQUAL "aarch64"))
  if (NOT DEFINED OPENCV_DIR OR ${OPENCV_DIR} STREQUAL "")
    message(FATAL_ERROR "please set OPENCV_DIR with -DOPENCV_DIR=/path/opencv")
  endif()
endif()

include_directories("${CMAKE_SOURCE_DIR}/")
include_directories("${PADDLE_DIR}/")
include_directories("${PADDLE_DIR}/third_party/install/protobuf/include")
include_directories("${PADDLE_DIR}/third_party/install/glog/include")
include_directories("${PADDLE_DIR}/third_party/install/gflags/include")
include_directories("${PADDLE_DIR}/third_party/install/xxhash/include")
if (EXISTS "${PADDLE_DIR}/third_party/install/snappy/include")
    include_directories("${PADDLE_DIR}/third_party/install/snappy/include")
endif()
if(EXISTS "${PADDLE_DIR}/third_party/install/snappystream/include")
    include_directories("${PADDLE_DIR}/third_party/install/snappystream/include")
endif()
# zlib does not exist in 1.8.1
if (EXISTS "${PADDLE_DIR}/third_party/install/zlib/include")
    include_directories("${PADDLE_DIR}/third_party/install/zlib/include")
endif()

include_directories("${PADDLE_DIR}/third_party/boost")
include_directories("${PADDLE_DIR}/third_party/eigen3")

if (EXISTS "${PADDLE_DIR}/third_party/install/snappy/lib")
    link_directories("${PADDLE_DIR}/third_party/install/snappy/lib")
endif()
if(EXISTS "${PADDLE_DIR}/third_party/install/snappystream/lib")
    link_directories("${PADDLE_DIR}/third_party/install/snappystream/lib")
endif()

if (EXISTS "${PADDLE_DIR}/third_party/install/zlib/lib")
    link_directories("${PADDLE_DIR}/third_party/install/zlib/lib")
endif()

link_directories("${PADDLE_DIR}/third_party/install/protobuf/lib")
link_directories("${PADDLE_DIR}/third_party/install/glog/lib")
link_directories("${PADDLE_DIR}/third_party/install/gflags/lib")
link_directories("${PADDLE_DIR}/third_party/install/xxhash/lib")
link_directories("${PADDLE_DIR}/paddle/lib/")
link_directories("${CMAKE_CURRENT_BINARY_DIR}")

if (WIN32)
  include_directories("${PADDLE_DIR}/paddle/fluid/inference")
  include_directories("${PADDLE_DIR}/paddle/include")
  link_directories("${PADDLE_DIR}/paddle/fluid/inference")
  find_package(OpenCV REQUIRED PATHS ${OPENCV_DIR}/build/ NO_DEFAULT_PATH)
  unset(OpenCV_DIR CACHE)
else ()
  if (${CMAKE_SYSTEM_PROCESSOR} STREQUAL "aarch64") # x86_64 aarch64
    set(OpenCV_INCLUDE_DIRS "/usr/include/opencv4")
    file(GLOB OpenCV_LIBS /usr/lib/aarch64-linux-gnu/libopencv_*${CMAKE_SHARED_LIBRARY_SUFFIX})
    message("OpenCV libs: ${OpenCV_LIBS}")
  else()
    find_package(OpenCV REQUIRED PATHS ${OPENCV_DIR}/share/OpenCV NO_DEFAULT_PATH)
  endif()
  include_directories("${PADDLE_DIR}/paddle/include")
  link_directories("${PADDLE_DIR}/paddle/lib")
endif ()

include_directories(${OpenCV_INCLUDE_DIRS})

if (WIN32)
    add_definitions("/DGOOGLE_GLOG_DLL_DECL=")
    find_package(OpenMP REQUIRED)
    if (OPENMP_FOUND)
        message("OPENMP FOUND")
        set(CMAKE_C_FLAGS_DEBUG   "${CMAKE_C_FLAGS_DEBUG} ${OpenMP_C_FLAGS}")
        set(CMAKE_C_FLAGS_RELEASE  "${CMAKE_C_FLAGS_RELEASE} ${OpenMP_C_FLAGS}")
        set(CMAKE_CXX_FLAGS_DEBUG  "${CMAKE_CXX_FLAGS_DEBUG} ${OpenMP_CXX_FLAGS}")
        set(CMAKE_CXX_FLAGS_RELEASE   "${CMAKE_CXX_FLAGS_RELEASE} ${OpenMP_CXX_FLAGS}")
    endif()
    set(CMAKE_C_FLAGS_DEBUG   "${CMAKE_C_FLAGS_DEBUG} /bigobj /MTd")
    set(CMAKE_C_FLAGS_RELEASE  "${CMAKE_C_FLAGS_RELEASE} /bigobj /MT")
    set(CMAKE_CXX_FLAGS_DEBUG  "${CMAKE_CXX_FLAGS_DEBUG} /bigobj /MTd")
    set(CMAKE_CXX_FLAGS_RELEASE   "${CMAKE_CXX_FLAGS_RELEASE} /bigobj /MT")
    if (WITH_STATIC_LIB)
        safe_set_static_flag()
        add_definitions(-DSTATIC_LIB)
    endif()
else()
    set(CMAKE_CXX_FLAGS "${CMAKE_CXX_FLAGS} -g -o2 -fopenmp -std=c++11")
    set(CMAKE_STATIC_LIBRARY_PREFIX "")
endif()

if (WITH_GPU)
    if (NOT DEFINED CUDA_LIB OR ${CUDA_LIB} STREQUAL "")
        message(FATAL_ERROR "please set CUDA_LIB with -DCUDA_LIB=/path/cuda/lib64")
    endif()
    if (NOT WIN32)
        if (NOT DEFINED CUDNN_LIB)
            message(FATAL_ERROR "please set CUDNN_LIB with -DCUDNN_LIB=/path/cudnn/")
        endif()
    endif(NOT WIN32)
endif()


if (NOT WIN32)
  if (WITH_TENSORRT AND WITH_GPU)
      include_directories("${TENSORRT_DIR}/include")
      link_directories("${TENSORRT_DIR}/lib")
  endif()
endif(NOT WIN32)

if (NOT WIN32)
    set(NGRAPH_PATH "${PADDLE_DIR}/third_party/install/ngraph")
    if(EXISTS ${NGRAPH_PATH})
        include(GNUInstallDirs)
        include_directories("${NGRAPH_PATH}/include")
        link_directories("${NGRAPH_PATH}/${CMAKE_INSTALL_LIBDIR}")
        set(NGRAPH_LIB ${NGRAPH_PATH}/${CMAKE_INSTALL_LIBDIR}/libngraph${CMAKE_SHARED_LIBRARY_SUFFIX})
    endif()
endif()

if(WITH_MKL)
  include_directories("${PADDLE_DIR}/third_party/install/mklml/include")
  if (WIN32)
    set(MATH_LIB ${PADDLE_DIR}/third_party/install/mklml/lib/mklml.lib
            ${PADDLE_DIR}/third_party/install/mklml/lib/libiomp5md.lib)
  else ()
    set(MATH_LIB ${PADDLE_DIR}/third_party/install/mklml/lib/libmklml_intel${CMAKE_SHARED_LIBRARY_SUFFIX}
            ${PADDLE_DIR}/third_party/install/mklml/lib/libiomp5${CMAKE_SHARED_LIBRARY_SUFFIX})
    execute_process(COMMAND cp -r ${PADDLE_DIR}/third_party/install/mklml/lib/libmklml_intel${CMAKE_SHARED_LIBRARY_SUFFIX} /usr/lib)
  endif ()
  set(MKLDNN_PATH "${PADDLE_DIR}/third_party/install/mkldnn")
  if(EXISTS ${MKLDNN_PATH})
    include_directories("${MKLDNN_PATH}/include")
    if (WIN32)
      set(MKLDNN_LIB ${MKLDNN_PATH}/lib/mkldnn.lib)
    else ()
      set(MKLDNN_LIB ${MKLDNN_PATH}/lib/libmkldnn.so.0)
    endif ()
  endif()
else()
  set(MATH_LIB ${PADDLE_DIR}/third_party/install/openblas/lib/libopenblas${CMAKE_STATIC_LIBRARY_SUFFIX})
endif()

if (WIN32)
    if(EXISTS "${PADDLE_DIR}/paddle/fluid/inference/libpaddle_fluid${CMAKE_STATIC_LIBRARY_SUFFIX}")
        set(DEPS
            ${PADDLE_DIR}/paddle/fluid/inference/libpaddle_fluid${CMAKE_STATIC_LIBRARY_SUFFIX})
    else()
        set(DEPS
            ${PADDLE_DIR}/paddle/lib/libpaddle_fluid${CMAKE_STATIC_LIBRARY_SUFFIX})
    endif()
endif()

if(WITH_STATIC_LIB)
    set(DEPS
        ${PADDLE_DIR}/paddle/lib/libpaddle_fluid${CMAKE_STATIC_LIBRARY_SUFFIX})
else()
    if (NOT WIN32)
      set(DEPS
          ${PADDLE_DIR}/paddle/lib/libpaddle_fluid${CMAKE_SHARED_LIBRARY_SUFFIX})
    else()
      set(DEPS
          ${PADDLE_DIR}/paddle/lib/paddle_fluid${CMAKE_SHARED_LIBRARY_SUFFIX})
    endif()
endif()

if (NOT WIN32)
    set(DEPS ${DEPS}
        ${MATH_LIB} ${MKLDNN_LIB}
        glog gflags protobuf z xxhash yaml-cpp
        )
    if(EXISTS "${PADDLE_DIR}/third_party/install/snappystream/lib")
        set(DEPS ${DEPS} snappystream)
    endif()
    if (EXISTS "${PADDLE_DIR}/third_party/install/snappy/lib")
        set(DEPS ${DEPS} snappy)
    endif()
else()
    set(DEPS ${DEPS}
        ${MATH_LIB} ${MKLDNN_LIB}
        glog gflags_static libprotobuf xxhash libyaml-cppmt)

    if (EXISTS "${PADDLE_DIR}/third_party/install/zlib/lib")
      set(DEPS ${DEPS} zlibstatic)
    endif()
    set(DEPS ${DEPS} libcmt shlwapi)
    if (EXISTS "${PADDLE_DIR}/third_party/install/snappy/lib")
        set(DEPS ${DEPS} snappy)
    endif()
    if (EXISTS "${PADDLE_DIR}/third_party/install/snappystream/lib")
        set(DEPS ${DEPS} snappystream)
    endif()
endif(NOT WIN32)

if(WITH_GPU)
  if(NOT WIN32)
    if (WITH_TENSORRT)
      set(DEPS ${DEPS} ${TENSORRT_DIR}/lib/libnvinfer${CMAKE_SHARED_LIBRARY_SUFFIX})
      set(DEPS ${DEPS} ${TENSORRT_DIR}/lib/libnvinfer_plugin${CMAKE_SHARED_LIBRARY_SUFFIX})
    endif()
    set(DEPS ${DEPS} ${CUDA_LIB}/libcudart${CMAKE_SHARED_LIBRARY_SUFFIX})
    set(DEPS ${DEPS} ${CUDNN_LIB}/libcudnn${CMAKE_SHARED_LIBRARY_SUFFIX})
  else()
    set(DEPS ${DEPS} ${CUDA_LIB}/cudart${CMAKE_STATIC_LIBRARY_SUFFIX} )
    set(DEPS ${DEPS} ${CUDA_LIB}/cublas${CMAKE_STATIC_LIBRARY_SUFFIX} )
    set(DEPS ${DEPS} ${CUDA_LIB}/cudnn${CMAKE_STATIC_LIBRARY_SUFFIX})
  endif()
endif()

if(WITH_ENCRYPTION)
  if(NOT WIN32)
    if (NOT (${CMAKE_SYSTEM_PROCESSOR} STREQUAL "aarch64"))
      include_directories("${ENCRYPTION_DIR}/include")
      link_directories("${ENCRYPTION_DIR}/lib")
      set(DEPS ${DEPS} ${ENCRYPTION_DIR}/lib/libpmodel-decrypt${CMAKE_SHARED_LIBRARY_SUFFIX})
    endif()
  else()
      include_directories("${ENCRYPTION_DIR}/include")
      link_directories("${ENCRYPTION_DIR}/lib")
      set(DEPS ${DEPS} ${ENCRYPTION_DIR}/lib/pmodel-decrypt${CMAKE_STATIC_LIBRARY_SUFFIX})
  endif()
endif()

if (NOT WIN32)
    set(EXTERNAL_LIB "-ldl -lrt -lgomp -lz -lm -lpthread")
    set(DEPS ${DEPS} ${EXTERNAL_LIB})
endif()

set(DEPS ${DEPS} ${OpenCV_LIBS})

add_library(paddlex_inference SHARED src/visualize src/transforms.cpp src/paddlex.cpp)
ADD_DEPENDENCIES(paddlex_inference ext-yaml-cpp)
target_link_libraries(paddlex_inference ${DEPS})

add_executable(classifier demo/classifier.cpp src/transforms.cpp src/paddlex.cpp)
ADD_DEPENDENCIES(classifier ext-yaml-cpp)
target_link_libraries(classifier ${DEPS})

add_executable(detector demo/detector.cpp src/transforms.cpp src/paddlex.cpp src/visualize.cpp)
ADD_DEPENDENCIES(detector ext-yaml-cpp)
target_link_libraries(detector ${DEPS})

add_executable(segmenter demo/segmenter.cpp src/transforms.cpp src/paddlex.cpp src/visualize.cpp)
ADD_DEPENDENCIES(segmenter ext-yaml-cpp)
target_link_libraries(segmenter ${DEPS})

add_executable(video_classifier demo/video_classifier.cpp src/transforms.cpp src/paddlex.cpp src/visualize.cpp)
ADD_DEPENDENCIES(video_classifier ext-yaml-cpp)
target_link_libraries(video_classifier ${DEPS})

add_executable(video_detector demo/video_detector.cpp src/transforms.cpp src/paddlex.cpp src/visualize.cpp)
ADD_DEPENDENCIES(video_detector ext-yaml-cpp)
target_link_libraries(video_detector ${DEPS})

add_executable(video_segmenter demo/video_segmenter.cpp src/transforms.cpp src/paddlex.cpp src/visualize.cpp)
ADD_DEPENDENCIES(video_segmenter ext-yaml-cpp)
target_link_libraries(video_segmenter ${DEPS})


if (WIN32 AND WITH_MKL)
    add_custom_command(TARGET classifier POST_BUILD
        COMMAND ${CMAKE_COMMAND} -E copy_if_different ${PADDLE_DIR}/third_party/install/mklml/lib/mklml.dll ./paddlex_inference/Release/mklml.dll
        COMMAND ${CMAKE_COMMAND} -E copy_if_different ${PADDLE_DIR}/third_party/install/mklml/lib/libiomp5md.dll ./paddlex_inference/Release/libiomp5md.dll
        COMMAND ${CMAKE_COMMAND} -E copy_if_different ${PADDLE_DIR}/third_party/install/mkldnn/lib/mkldnn.dll ./paddlex_inference/Release/mkldnn.dll
        COMMAND ${CMAKE_COMMAND} -E copy_if_different ${PADDLE_DIR}/third_party/install/mklml/lib/mklml.dll ./release/mklml.dll
        COMMAND ${CMAKE_COMMAND} -E copy_if_different ${PADDLE_DIR}/third_party/install/mklml/lib/libiomp5md.dll ./release/libiomp5md.dll
    )
    add_custom_command(TARGET detector POST_BUILD
        COMMAND ${CMAKE_COMMAND} -E copy_if_different ${PADDLE_DIR}/third_party/install/mklml/lib/mklml.dll ./paddlex_inference/Release/mklml.dll
        COMMAND ${CMAKE_COMMAND} -E copy_if_different ${PADDLE_DIR}/third_party/install/mklml/lib/libiomp5md.dll ./paddlex_inference/Release/libiomp5md.dll
        COMMAND ${CMAKE_COMMAND} -E copy_if_different ${PADDLE_DIR}/third_party/install/mkldnn/lib/mkldnn.dll ./paddlex_inference/Release/mkldnn.dll
        COMMAND ${CMAKE_COMMAND} -E copy_if_different ${PADDLE_DIR}/third_party/install/mklml/lib/mklml.dll ./release/mklml.dll
        COMMAND ${CMAKE_COMMAND} -E copy_if_different ${PADDLE_DIR}/third_party/install/mklml/lib/libiomp5md.dll ./release/libiomp5md.dll
    )
    add_custom_command(TARGET segmenter POST_BUILD
        COMMAND ${CMAKE_COMMAND} -E copy_if_different ${PADDLE_DIR}/third_party/install/mklml/lib/mklml.dll ./paddlex_inference/Release/mklml.dll
        COMMAND ${CMAKE_COMMAND} -E copy_if_different ${PADDLE_DIR}/third_party/install/mklml/lib/libiomp5md.dll ./paddlex_inference/Release/libiomp5md.dll
        COMMAND ${CMAKE_COMMAND} -E copy_if_different ${PADDLE_DIR}/third_party/install/mkldnn/lib/mkldnn.dll ./paddlex_inference/Release/mkldnn.dll
<<<<<<< HEAD
        COMMAND ${CMAKE_COMMAND} -E copy_if_different ${PADDLE_DIR}/third_party/install/mklml/lib/mklml.dll ./release/mklml.dll
        COMMAND ${CMAKE_COMMAND} -E copy_if_different ${PADDLE_DIR}/third_party/install/mklml/lib/libiomp5md.dll ./release/libiomp5md.dll
        COMMAND ${CMAKE_COMMAND} -E copy_if_different ${PADDLE_DIR}/third_party/install/mkldnn/lib/mkldnn.dll ./release/mkldnn.dll
    )
    add_custom_command(TARGET video_classifier POST_BUILD
        COMMAND ${CMAKE_COMMAND} -E copy_if_different ${PADDLE_DIR}/third_party/install/mklml/lib/mklml.dll ./paddlex_inference/Release/mklml.dll
        COMMAND ${CMAKE_COMMAND} -E copy_if_different ${PADDLE_DIR}/third_party/install/mklml/lib/libiomp5md.dll ./paddlex_inference/Release/libiomp5md.dll
        COMMAND ${CMAKE_COMMAND} -E copy_if_different ${PADDLE_DIR}/third_party/install/mkldnn/lib/mkldnn.dll ./paddlex_inference/Release/mkldnn.dll
        COMMAND ${CMAKE_COMMAND} -E copy_if_different ${PADDLE_DIR}/third_party/install/mklml/lib/mklml.dll ./release/mklml.dll
        COMMAND ${CMAKE_COMMAND} -E copy_if_different ${PADDLE_DIR}/third_party/install/mklml/lib/libiomp5md.dll ./release/libiomp5md.dll
    )
    add_custom_command(TARGET video_detector POST_BUILD
        COMMAND ${CMAKE_COMMAND} -E copy_if_different ${PADDLE_DIR}/third_party/install/mklml/lib/mklml.dll ./paddlex_inference/Release/mklml.dll
        COMMAND ${CMAKE_COMMAND} -E copy_if_different ${PADDLE_DIR}/third_party/install/mklml/lib/libiomp5md.dll ./paddlex_inference/Release/libiomp5md.dll
        COMMAND ${CMAKE_COMMAND} -E copy_if_different ${PADDLE_DIR}/third_party/install/mkldnn/lib/mkldnn.dll ./paddlex_inference/Release/mkldnn.dll
        COMMAND ${CMAKE_COMMAND} -E copy_if_different ${PADDLE_DIR}/third_party/install/mklml/lib/mklml.dll ./release/mklml.dll
        COMMAND ${CMAKE_COMMAND} -E copy_if_different ${PADDLE_DIR}/third_party/install/mklml/lib/libiomp5md.dll ./release/libiomp5md.dll
    )
    add_custom_command(TARGET video_segmenter POST_BUILD
        COMMAND ${CMAKE_COMMAND} -E copy_if_different ${PADDLE_DIR}/third_party/install/mklml/lib/mklml.dll ./paddlex_inference/Release/mklml.dll
        COMMAND ${CMAKE_COMMAND} -E copy_if_different ${PADDLE_DIR}/third_party/install/mklml/lib/libiomp5md.dll ./paddlex_inference/Release/libiomp5md.dll
        COMMAND ${CMAKE_COMMAND} -E copy_if_different ${PADDLE_DIR}/third_party/install/mkldnn/lib/mkldnn.dll ./paddlex_inference/Release/mkldnn.dll
=======
>>>>>>> 4646161f
        COMMAND ${CMAKE_COMMAND} -E copy_if_different ${PADDLE_DIR}/third_party/install/mklml/lib/mklml.dll ./release/mklml.dll
        COMMAND ${CMAKE_COMMAND} -E copy_if_different ${PADDLE_DIR}/third_party/install/mklml/lib/libiomp5md.dll ./release/libiomp5md.dll
        COMMAND ${CMAKE_COMMAND} -E copy_if_different ${PADDLE_DIR}/third_party/install/mkldnn/lib/mkldnn.dll ./release/mkldnn.dll
    )
    # for encryption
    if (EXISTS "${ENCRYPTION_DIR}/lib/pmodel-decrypt.dll")
        add_custom_command(TARGET classifier POST_BUILD
            COMMAND ${CMAKE_COMMAND} -E copy_if_different ${ENCRYPTION_DIR}/lib/pmodel-decrypt.dll ./pmodel-decrypt.dll
            COMMAND ${CMAKE_COMMAND} -E copy_if_different ${ENCRYPTION_DIR}/lib/pmodel-decrypt.dll ./release/pmodel-decrypt.dll
        )
        add_custom_command(TARGET detector POST_BUILD
            COMMAND ${CMAKE_COMMAND} -E copy_if_different ${ENCRYPTION_DIR}/lib/pmodel-decrypt.dll ./pmodel-decrypt.dll
            COMMAND ${CMAKE_COMMAND} -E copy_if_different ${ENCRYPTION_DIR}/lib/pmodel-decrypt.dll ./release/pmodel-decrypt.dll
        )
        add_custom_command(TARGET segmenter POST_BUILD
            COMMAND ${CMAKE_COMMAND} -E copy_if_different ${ENCRYPTION_DIR}/lib/pmodel-decrypt.dll ./pmodel-decrypt.dll
            COMMAND ${CMAKE_COMMAND} -E copy_if_different ${ENCRYPTION_DIR}/lib/pmodel-decrypt.dll ./release/pmodel-decrypt.dll
        )
        add_custom_command(TARGET video_classifier POST_BUILD
            COMMAND ${CMAKE_COMMAND} -E copy_if_different ${ENCRYPTION_DIR}/lib/pmodel-decrypt.dll ./pmodel-decrypt.dll
            COMMAND ${CMAKE_COMMAND} -E copy_if_different ${ENCRYPTION_DIR}/lib/pmodel-decrypt.dll ./release/pmodel-decrypt.dll
        )
        add_custom_command(TARGET video_detector POST_BUILD
            COMMAND ${CMAKE_COMMAND} -E copy_if_different ${ENCRYPTION_DIR}/lib/pmodel-decrypt.dll ./pmodel-decrypt.dll
            COMMAND ${CMAKE_COMMAND} -E copy_if_different ${ENCRYPTION_DIR}/lib/pmodel-decrypt.dll ./release/pmodel-decrypt.dll
        )
        add_custom_command(TARGET video_segmenter POST_BUILD
            COMMAND ${CMAKE_COMMAND} -E copy_if_different ${ENCRYPTION_DIR}/lib/pmodel-decrypt.dll ./pmodel-decrypt.dll
            COMMAND ${CMAKE_COMMAND} -E copy_if_different ${ENCRYPTION_DIR}/lib/pmodel-decrypt.dll ./release/pmodel-decrypt.dll
        )
    endif()
endif()

file(COPY  "${CMAKE_SOURCE_DIR}/include/paddlex/visualize.h"
DESTINATION  "${CMAKE_BINARY_DIR}/include/"  )
file(COPY  "${CMAKE_SOURCE_DIR}/include/paddlex/config_parser.h"
DESTINATION  "${CMAKE_BINARY_DIR}/include/"  )
file(COPY  "${CMAKE_SOURCE_DIR}/include/paddlex/transforms.h"
DESTINATION  "${CMAKE_BINARY_DIR}/include/"  )
file(COPY  "${CMAKE_SOURCE_DIR}/include/paddlex/results.h"
DESTINATION  "${CMAKE_BINARY_DIR}/include/"  )
file(COPY  "${CMAKE_SOURCE_DIR}/include/paddlex/paddlex.h"
DESTINATION  "${CMAKE_BINARY_DIR}/include/"  )<|MERGE_RESOLUTION|>--- conflicted
+++ resolved
@@ -337,10 +337,8 @@
         COMMAND ${CMAKE_COMMAND} -E copy_if_different ${PADDLE_DIR}/third_party/install/mklml/lib/mklml.dll ./paddlex_inference/Release/mklml.dll
         COMMAND ${CMAKE_COMMAND} -E copy_if_different ${PADDLE_DIR}/third_party/install/mklml/lib/libiomp5md.dll ./paddlex_inference/Release/libiomp5md.dll
         COMMAND ${CMAKE_COMMAND} -E copy_if_different ${PADDLE_DIR}/third_party/install/mkldnn/lib/mkldnn.dll ./paddlex_inference/Release/mkldnn.dll
-<<<<<<< HEAD
-        COMMAND ${CMAKE_COMMAND} -E copy_if_different ${PADDLE_DIR}/third_party/install/mklml/lib/mklml.dll ./release/mklml.dll
-        COMMAND ${CMAKE_COMMAND} -E copy_if_different ${PADDLE_DIR}/third_party/install/mklml/lib/libiomp5md.dll ./release/libiomp5md.dll
-        COMMAND ${CMAKE_COMMAND} -E copy_if_different ${PADDLE_DIR}/third_party/install/mkldnn/lib/mkldnn.dll ./release/mkldnn.dll
+        COMMAND ${CMAKE_COMMAND} -E copy_if_different ${PADDLE_DIR}/third_party/install/mklml/lib/mklml.dll ./release/mklml.dll
+        COMMAND ${CMAKE_COMMAND} -E copy_if_different ${PADDLE_DIR}/third_party/install/mklml/lib/libiomp5md.dll ./release/libiomp5md.dll
     )
     add_custom_command(TARGET video_classifier POST_BUILD
         COMMAND ${CMAKE_COMMAND} -E copy_if_different ${PADDLE_DIR}/third_party/install/mklml/lib/mklml.dll ./paddlex_inference/Release/mklml.dll
@@ -360,11 +358,8 @@
         COMMAND ${CMAKE_COMMAND} -E copy_if_different ${PADDLE_DIR}/third_party/install/mklml/lib/mklml.dll ./paddlex_inference/Release/mklml.dll
         COMMAND ${CMAKE_COMMAND} -E copy_if_different ${PADDLE_DIR}/third_party/install/mklml/lib/libiomp5md.dll ./paddlex_inference/Release/libiomp5md.dll
         COMMAND ${CMAKE_COMMAND} -E copy_if_different ${PADDLE_DIR}/third_party/install/mkldnn/lib/mkldnn.dll ./paddlex_inference/Release/mkldnn.dll
-=======
->>>>>>> 4646161f
-        COMMAND ${CMAKE_COMMAND} -E copy_if_different ${PADDLE_DIR}/third_party/install/mklml/lib/mklml.dll ./release/mklml.dll
-        COMMAND ${CMAKE_COMMAND} -E copy_if_different ${PADDLE_DIR}/third_party/install/mklml/lib/libiomp5md.dll ./release/libiomp5md.dll
-        COMMAND ${CMAKE_COMMAND} -E copy_if_different ${PADDLE_DIR}/third_party/install/mkldnn/lib/mkldnn.dll ./release/mkldnn.dll
+        COMMAND ${CMAKE_COMMAND} -E copy_if_different ${PADDLE_DIR}/third_party/install/mklml/lib/mklml.dll ./release/mklml.dll
+        COMMAND ${CMAKE_COMMAND} -E copy_if_different ${PADDLE_DIR}/third_party/install/mklml/lib/libiomp5md.dll ./release/libiomp5md.dll
     )
     # for encryption
     if (EXISTS "${ENCRYPTION_DIR}/lib/pmodel-decrypt.dll")
