# copyright (c) 2024 PaddlePaddle Authors. All Rights Reserve.
#
# Licensed under the Apache License, Version 2.0 (the "License");
# you may not use this file except in compliance with the License.
# You may obtain a copy of the License at
#
#    http://www.apache.org/licenses/LICENSE-2.0
#
# Unless required by applicable law or agreed to in writing, software
# distributed under the License is distributed on an "AS IS" BASIS,
# WITHOUT WARRANTIES OR CONDITIONS OF ANY KIND, either express or implied.
# See the License for the specific language governing permissions and
# limitations under the License.

__all__ = ["get_all_repo_names"]

REPO_DOWNLOAD_BASE = (
    "https://paddle-model-ecology.bj.bcebos.com/paddlex/PaddleX3.0/repos/"
)

REPO_NAMES = [
    "PaddleClas",
    "PaddleOCR",
    "PaddleDetection",
    "PaddleSeg",
    "PaddleNLP",
    "PaddleTS",
<<<<<<< HEAD
    "Paddle3D"
=======
    "PaddleVideo",
>>>>>>> ec942b9a
]

REPO_META = {
    "PaddleSeg": {
        "git_path": "/PaddlePaddle/PaddleSeg.git",
        "platform": "github",
        "branch": "develop",
        "pkg_name": "paddleseg",
        "lib_name": "paddleseg",
        "pdx_pkg_name": "PaddleSeg_api",
        "editable": False,
        "extra_req_files": ["Matting/requirements.txt"],
        "path_env": "PADDLE_PDX_PADDLESEG_PATH",
    },
    "PaddleClas": {
        "git_path": "/PaddlePaddle/PaddleClas.git",
        "platform": "github",
        "branch": "develop",
        "pkg_name": "paddleclas",
        "lib_name": "paddleclas",
        "pdx_pkg_name": "PaddleClas_api",
        # PaddleClas must be installed in non-editable mode, otherwise it throws
        # an Import error.
        "editable": False,
        "path_env": "PADDLE_PDX_PADDLECLAS_PATH",
    },
    "PaddleDetection": {
        "git_path": "/PaddlePaddle/PaddleDetection.git",
        "platform": "github",
        "branch": "develop",
        "pkg_name": "paddledet",
        "lib_name": "ppdet",
        "pdx_pkg_name": "PaddleDetection_api",
        "editable": False,
        "path_env": "PADDLE_PDX_PADDLEDETECTION_PATH",
    },
    "PaddleOCR": {
        "git_path": "/PaddlePaddle/PaddleOCR.git",
        "platform": "github",
        "branch": "main",
        "pkg_name": "paddleocr",
        "lib_name": "paddleocr",
        "pdx_pkg_name": "PaddleOCR_api",
        "editable": False,
        "extra_req_files": [
            "ppstructure/kie/requirements.txt",
            "docs/algorithm/formula_recognition/requirements.txt",
        ],
        "path_env": "PADDLE_PDX_PADDLEOCR_PATH",
        "requires": ["PaddleNLP"],
    },
    "PaddleTS": {
        "git_path": "/PaddlePaddle/PaddleTS.git",
        "platform": "github",
        "branch": "release_v1.1",
        "pkg_name": "paddlets",
        "lib_name": "paddlets",
        "pdx_pkg_name": "PaddleTS_api",
        "editable": False,
        "path_env": "PADDLE_PDX_PADDLETS_PATH",
        "pdx_pkg_deps": ["pandas", "ruamel.yaml"],
    },
    "PaddleNLP": {
        "git_path": "/PaddlePaddle/PaddleNLP.git",
        "platform": "github",
        "branch": "release/2.9",
        "pkg_name": "paddlenlp",
        "lib_name": "paddlenlp",
        "pdx_pkg_name": "PaddleNLP_api",
        "editable": False,
        "path_env": "PADDLE_PDX_PADDLENLP_PATH",
    },
    "PaddleSpeech": {
        "git_path": "/PaddlePaddle/PaddleSpeech.git",
        "platform": "github",
        "branch": "develop",
        "pkg_name": "paddlespeech",
        "lib_name": "paddlespeech",
        "pdx_pkg_name": "PaddleSpeech_api",
        "editable": False,
        "path_env": "PADDLE_PDX_PADDLESPEECH_PATH",
        "requires": ["PaddleNLP"],
    },
    "PARL": {
        "git_path": "/PaddlePaddle/PARL.git",
        "platform": "github",
        "branch": "develop",
        "pkg_name": "parl",
        "lib_name": "parl",
        "pdx_pkg_name": "PARL_api",
        "editable": False,
        "path_env": "PADDLE_PDX_PARL_PATH",
    },
    "PaddleMIX": {
        "git_path": "/PaddlePaddle/PaddleMIX.git",
        "platform": "github",
        "branch": "develop",
        "pkg_name": "paddlemix",
        "lib_name": "paddlemix",
        "pdx_pkg_name": "PaddleMIX_api",
        "editable": True,
        "extra_editable": "ppdiffusers",
        "path_env": "PADDLE_PDX_PADDLEMIX_PATH",
        "requires": ["PaddleNLP"],
    },
<<<<<<< HEAD
    "Paddle3D": {
        "git_path": "/PaddlePaddle/Paddle3D.git",
        "platform": "github",
        "branch": "develop",
        "pkg_name": "paddle3d",
        "lib_name": "paddle3d",
        "pdx_pkg_name": "Paddle3D_api",
        "editable": False,
        "path_env": "PADDLE_PDX_PADDLE3D_PATH",
        'requires': ['PaddleSeg', 'PaddleDetection'],
        'pdx_pkg_deps': ['nuscenes-devkit', 'pyquaternion'],
=======
    "PaddleVideo": {
        "git_path": "/PaddlePaddle/PaddleVideo.git",
        "platform": "github",
        "branch": "develop",
        "pkg_name": "paddlevideo",
        "lib_name": "ppvideo",
        "pdx_pkg_name": "PaddleVideo_api",
        "editable": False,
        "extra_req_files": [
            "requirements_paddlex.txt",
        ],
        "path_env": "PADDLE_PDX_PADDLEVIDEO_PATH",
>>>>>>> ec942b9a
    },
}


def get_repo_meta(repo_name):
    """get_repo_meta"""
    return REPO_META[repo_name]


def get_all_repo_names():
    """get_all_repo_names"""
    return REPO_NAMES<|MERGE_RESOLUTION|>--- conflicted
+++ resolved
@@ -25,11 +25,7 @@
     "PaddleSeg",
     "PaddleNLP",
     "PaddleTS",
-<<<<<<< HEAD
-    "Paddle3D"
-=======
-    "PaddleVideo",
->>>>>>> ec942b9a
+    "Paddle3D" "PaddleVideo",
 ]
 
 REPO_META = {
@@ -135,7 +131,6 @@
         "path_env": "PADDLE_PDX_PADDLEMIX_PATH",
         "requires": ["PaddleNLP"],
     },
-<<<<<<< HEAD
     "Paddle3D": {
         "git_path": "/PaddlePaddle/Paddle3D.git",
         "platform": "github",
@@ -145,9 +140,9 @@
         "pdx_pkg_name": "Paddle3D_api",
         "editable": False,
         "path_env": "PADDLE_PDX_PADDLE3D_PATH",
-        'requires': ['PaddleSeg', 'PaddleDetection'],
-        'pdx_pkg_deps': ['nuscenes-devkit', 'pyquaternion'],
-=======
+        "requires": ["PaddleSeg", "PaddleDetection"],
+        "pdx_pkg_deps": ["nuscenes-devkit", "pyquaternion"],
+    },
     "PaddleVideo": {
         "git_path": "/PaddlePaddle/PaddleVideo.git",
         "platform": "github",
@@ -160,7 +155,6 @@
             "requirements_paddlex.txt",
         ],
         "path_env": "PADDLE_PDX_PADDLEVIDEO_PATH",
->>>>>>> ec942b9a
     },
 }
 
