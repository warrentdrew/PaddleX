--- conflicted
+++ resolved
@@ -347,143 +347,6 @@
         logging.info(
             "Model for inference deploy saved in {}.".format(save_dir))
 
-<<<<<<< HEAD
-    def export_onnx_model(self, save_dir, onnx_name=None):
-        support_list = ['ResNet18','ResNet34','ResNet50','ResNet101','ResNet50_vd',
-                        'ResNet101_vd','ResNet50_vd_ssld','ResNet101_vd_ssld','DarkNet53',
-                        'MobileNetV1','MobileNetV2','MobileNetV3_large','MobileNetV3_small',
-                        'MobileNetV3_large_ssld','MobileNetV3_small_ssld','Xception41',
-                        'Xception65','DenseNet121','DenseNet161','DenseNet201','ShuffleNetV2'] 
-        unsupport_list = []
-        if self.model_type in unsupport_list:
-            raise Exception("Model: {} unsupport export to ONNX"
-                            .format(self.model_type)
-        try:
-            from fluid.utils import op_io_info, init_name_prefix
-            from onnx import helper, checker
-            import fluid_onnx.ops as ops
-            from fluid_onnx.variables import paddle_variable_to_onnx_tensor, paddle_onnx_weight
-            from debug.model_check import debug_model, Tracker
-        except Exception as e:
-            print(e)
-            print(
-                "Import Module Failed! Please install paddle2onnx. Related requirements
-                 see https://github.com/PaddlePaddle/paddle2onnx"
-            )
-            sys.exit(-1)
-
-        place = fluid.CPUPlace()
-        exe = fluid.Executor(place)
-        inference_scope = fluid.global_scope()
-        with fluid.scope_guard(inference_scope):
-            test_input_names = [
-                var.name for var in list(self.test_inputs.values())
-            ]
-            inputs_outputs_list = ["fetch", "feed"]
-            weights, weights_value_info = [], []
-            global_block = self.test_prog.global_block()
-            for var_name in global_block.vars:
-                var = global_block.var(var_name)
-                if var_name not in test_input_names\
-                    and var.persistable:
-                    weight, val_info = paddle_onnx_weight(
-                        var=var, scope=inference_scope)
-                    weights.append(weight)
-                    weights_value_info.append(val_info)
-            # Create inputs
-            inputs = [
-                paddle_variable_to_onnx_tensor(v, global_block)
-                for v in test_input_names
-            ]
-            print("load the model parameter done.")
-            onnx_nodes = []
-            op_check_list = []
-            op_trackers = []
-            nms_first_index = -1
-            nms_outputs = []
-            for block in self.test_prog.blocks:
-                for op in block.ops:
-                    if op.type in ops.node_maker:
-                        # TODO(kuke): deal with the corner case that vars in
-                        #     different blocks have the same name
-                        node_proto = ops.node_maker[str(op.type)](
-                            operator=op, block=block)
-                        op_outputs = []
-                        last_node = None
-                        if isinstance(node_proto, tuple):
-                            onnx_nodes.extend(list(node_proto))
-                            last_node = list(node_proto)
-                        else:
-                            onnx_nodes.append(node_proto)
-                            last_node = [node_proto]
-                        tracker = Tracker(str(op.type), last_node)
-                        op_trackers.append(tracker)
-                        op_check_list.append(str(op.type))
-                        if op.type == "multiclass_nms" and nms_first_index < 0:
-                            nms_first_index = 0
-                        if nms_first_index >= 0:
-                            _, _, output_op = op_io_info(op)
-                            for output in output_op:
-                                nms_outputs.extend(output_op[output])
-                    else:
-                        if op.type not in ['feed', 'fetch']:
-                            op_check_list.append(op.type)
-            print('The operator sets to run test case.')
-            print(set(op_check_list))
-
-            # Create outputs
-            # Get the new names for outputs if they've been renamed in nodes' making
-            renamed_outputs = op_io_info.get_all_renamed_outputs()
-            test_outputs = list(self.test_outputs.values())
-            test_outputs_names = [
-                var.name for var in self.test_outputs.values()
-            ]
-            test_outputs_names = [
-                name if name not in renamed_outputs else renamed_outputs[name]
-                for name in test_outputs_names
-            ]
-            outputs = [
-                paddle_variable_to_onnx_tensor(v, global_block)
-                for v in test_outputs_names
-            ]
-            # Make graph
-            onnx_graph = helper.make_graph(
-                nodes=onnx_nodes,
-                name=onnx_name,
-                initializer=weights,
-                inputs=inputs + weights_value_info,
-                outputs=outputs)
-
-            # Make model
-            onnx_model = helper.make_model(
-                onnx_graph, producer_name='PaddlePaddle')
-
-            # Model check
-            checker.check_model(onnx_model)
-
-            # Print model
-            #if to_print_model:
-            #    print("The converted model is:\n{}".format(onnx_model))
-            # Save converted model
-
-            if onnx_model is not None:
-                try:
-                    onnx_model_file = osp.join(save_dir, onnx_name)
-                    if not os.path.exists(save_dir):
-                        os.mkdir(save_dir)
-                    with open(onnx_model_file, 'wb') as f:
-                        f.write(onnx_model.SerializeToString())
-                    print(
-                        "Saved converted model to path: %s" % onnx_model_file)
-                except Exception as e:
-                    print(e)
-                    print(
-                        "Convert Failed! Please use the debug message to find error."
-                    )
-                    sys.exit(-1)
-
-=======
->>>>>>> 943cec48
     def train_loop(self,
                    num_epochs,
                    train_dataset,
