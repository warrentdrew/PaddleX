# copyright (c) 2020 PaddlePaddle Authors. All Rights Reserved.
#
# Licensed under the Apache License, Version 2.0 (the "License");
# you may not use this file except in compliance with the License.
# You may obtain a copy of the License at
#
#     http://www.apache.org/licenses/LICENSE-2.0
#
# Unless required by applicable law or agreed to in writing, software
# distributed under the License is distributed on an "AS IS" BASIS,
# WITHOUT WARRANTIES OR CONDITIONS OF ANY KIND, either express or implied.
# See the License for the specific language governing permissions and
# limitations under the License.

from __future__ import absolute_import
import os.path as osp
import numpy as np
import tqdm
import math
import cv2
from multiprocessing.pool import ThreadPool
import paddle.fluid as fluid
import paddlex.utils.logging as logging
import paddlex
from paddlex.cv.transforms import arrange_transforms
from paddlex.cv.datasets import generate_minibatch
from paddlex.cv.transforms.seg_transforms import Compose
from collections import OrderedDict
from .base import BaseAPI
from .utils.seg_eval import ConfusionMatrix
from .utils.visualize import visualize_segmentation


class DeepLabv3p(BaseAPI):
    """实现DeepLabv3+网络的构建并进行训练、评估、预测和模型导出。

    Args:
        num_classes (int): 类别数。
        backbone (str): DeepLabv3+的backbone网络，实现特征图的计算，取值范围为['Xception65', 'Xception41',
            'MobileNetV2_x0.25', 'MobileNetV2_x0.5', 'MobileNetV2_x1.0', 'MobileNetV2_x1.5',
            'MobileNetV2_x2.0', 'MobileNetV3_large_x1_0_ssld']。默认'MobileNetV2_x1.0'。
        output_stride (int): backbone 输出特征图相对于输入的下采样倍数，一般取值为8或16。默认16。
        aspp_with_sep_conv (bool):  在asspp模块是否采用separable convolutions。默认True。
        decoder_use_sep_conv (bool)： decoder模块是否采用separable convolutions。默认True。
        encoder_with_aspp (bool): 是否在encoder阶段采用aspp模块。默认True。
        enable_decoder (bool): 是否使用decoder模块。默认True。
        use_bce_loss (bool): 是否使用bce loss作为网络的损失函数，只能用于两类分割。可与dice loss同时使用。默认False。
        use_dice_loss (bool): 是否使用dice loss作为网络的损失函数，只能用于两类分割，可与bce loss同时使用，
            当use_bce_loss和use_dice_loss都为False时，使用交叉熵损失函数。默认False。
        class_weight (list/str): 交叉熵损失函数各类损失的权重。当class_weight为list的时候，长度应为
            num_classes。当class_weight为str时， weight.lower()应为'dynamic'，这时会根据每一轮各类像素的比重
            自行计算相应的权重，每一类的权重为：每类的比例 * num_classes。class_weight取默认值None时，各类的权重1，
            即平时使用的交叉熵损失函数。
        ignore_index (int): label上忽略的值，label为ignore_index的像素不参与损失函数的计算。默认255。
        pooling_crop_size (list): 当backbone为MobileNetV3_large_x1_0_ssld时，需设置为训练过程中模型输入大小, 格式为[W, H]。
            在encoder模块中获取图像平均值时被用到，若为None，则直接求平均值；若为模型输入大小，则使用'pool'算子得到平均值。
            默认值为None。
        input_channel (int): 输入图像通道数。默认值3。

    Raises:
        ValueError: use_bce_loss或use_dice_loss为真且num_calsses > 2。
        ValueError: backbone取值不在['Xception65', 'Xception41', 'MobileNetV2_x0.25',
            'MobileNetV2_x0.5', 'MobileNetV2_x1.0', 'MobileNetV2_x1.5', 'MobileNetV2_x2.0', 'MobileNetV3_large_x1_0_ssld']之内。
        ValueError: class_weight为list, 但长度不等于num_class。
                class_weight为str, 但class_weight.low()不等于dynamic。
        TypeError: class_weight不为None时，其类型不是list或str。
    """

    def __init__(self,
                 num_classes=2,
                 backbone='MobileNetV2_x1.0',
                 output_stride=16,
                 aspp_with_sep_conv=True,
                 decoder_use_sep_conv=True,
                 encoder_with_aspp=True,
                 enable_decoder=True,
                 use_bce_loss=False,
                 use_dice_loss=False,
                 class_weight=None,
                 ignore_index=255,
                 pooling_crop_size=None,
                 input_channel=3):
        self.init_params = locals()
        super(DeepLabv3p, self).__init__('segmenter')
        # dice_loss或bce_loss只适用两类分割中
        if num_classes > 2 and (use_bce_loss or use_dice_loss):
            raise ValueError(
                "dice loss and bce loss is only applicable to binary classfication"
            )

        self.output_stride = output_stride

        if backbone not in [
                'Xception65', 'Xception41', 'MobileNetV2_x0.25',
                'MobileNetV2_x0.5', 'MobileNetV2_x1.0', 'MobileNetV2_x1.5',
                'MobileNetV2_x2.0', 'MobileNetV3_large_x1_0_ssld'
        ]:
            raise ValueError(
                "backbone: {} is set wrong. it should be one of "
                "('Xception65', 'Xception41', 'MobileNetV2_x0.25', 'MobileNetV2_x0.5',"
                " 'MobileNetV2_x1.0', 'MobileNetV2_x1.5', 'MobileNetV2_x2.0', 'MobileNetV3_large_x1_0_ssld')".
                format(backbone))

        if class_weight is not None:
            if isinstance(class_weight, list):
                if len(class_weight) != num_classes:
                    raise ValueError(
                        "Length of class_weight should be equal to number of classes"
                    )
            elif isinstance(class_weight, str):
                if class_weight.lower() != 'dynamic':
                    raise ValueError(
                        "if class_weight is string, must be dynamic!")
            else:
                raise TypeError(
                    'Expect class_weight is a list or string but receive {}'.
                    format(type(class_weight)))

        self.backbone = backbone
        self.num_classes = num_classes
        self.use_bce_loss = use_bce_loss
        self.use_dice_loss = use_dice_loss
        self.class_weight = class_weight
        self.ignore_index = ignore_index
        self.aspp_with_sep_conv = aspp_with_sep_conv
        self.decoder_use_sep_conv = decoder_use_sep_conv
        self.encoder_with_aspp = encoder_with_aspp
        self.enable_decoder = enable_decoder
        self.labels = None
        self.sync_bn = True
        self.fixed_input_shape = None
        self.pooling_stride = [1, 1]
        self.pooling_crop_size = pooling_crop_size
        self.aspp_with_se = False
        self.se_use_qsigmoid = False
        self.aspp_convs_filters = 256
        self.aspp_with_concat_projection = True
        self.add_image_level_feature = True
        self.use_sum_merge = False
        self.conv_filters = 256
        self.output_is_logits = False
        self.backbone_lr_mult_list = None
        if 'MobileNetV3' in backbone:
            self.output_stride = 32
            self.pooling_stride = (4, 5)
            self.aspp_with_se = True
            self.se_use_qsigmoid = True
            self.aspp_convs_filters = 128
            self.aspp_with_concat_projection = False
            self.add_image_level_feature = False
            self.use_sum_merge = True
            self.output_is_logits = True
            if self.output_is_logits:
                self.conv_filters = self.num_classes
            self.backbone_lr_mult_list = [0.15, 0.35, 0.65, 0.85, 1]
        self.input_channel = input_channel

    def _get_backbone(self, backbone):
        def mobilenetv2(backbone):
            # backbone: xception结构配置
            # output_stride：下采样倍数
            # end_points: mobilenetv2的block数
            # decode_point: 从mobilenetv2中引出分支所在block数, 作为decoder输入
            if '0.25' in backbone:
                scale = 0.25
            elif '0.5' in backbone:
                scale = 0.5
            elif '1.0' in backbone:
                scale = 1.0
            elif '1.5' in backbone:
                scale = 1.5
            elif '2.0' in backbone:
                scale = 2.0
            end_points = 18
            decode_points = 4
            return paddlex.cv.nets.MobileNetV2(
                scale=scale,
                output_stride=self.output_stride,
                end_points=end_points,
                decode_points=decode_points)

        def xception(backbone):
            # decode_point: 从Xception中引出分支所在block数，作为decoder输入
            # end_point：Xception的block数
            if '65' in backbone:
                decode_points = 2
                end_points = 21
                layers = 65
            if '41' in backbone:
                decode_points = 2
                end_points = 13
                layers = 41
            if '71' in backbone:
                decode_points = 3
                end_points = 23
                layers = 71
            return paddlex.cv.nets.Xception(
                layers=layers,
                output_stride=self.output_stride,
                end_points=end_points,
                decode_points=decode_points)

        def mobilenetv3(backbone):
            scale = 1.0
            lr_mult_list = self.backbone_lr_mult_list
            return paddlex.cv.nets.MobileNetV3(
                scale=scale,
                model_name='large',
                output_stride=self.output_stride,
                lr_mult_list=lr_mult_list,
                for_seg=True)

        if 'Xception' in backbone:
            return xception(backbone)
        elif 'MobileNetV2' in backbone:
            return mobilenetv2(backbone)
        elif 'MobileNetV3' in backbone:
            return mobilenetv3(backbone)

    def build_net(self, mode='train'):
        model = paddlex.cv.nets.segmentation.DeepLabv3p(
            self.num_classes,
            mode=mode,
            backbone=self._get_backbone(self.backbone),
            output_stride=self.output_stride,
            aspp_with_sep_conv=self.aspp_with_sep_conv,
            decoder_use_sep_conv=self.decoder_use_sep_conv,
            encoder_with_aspp=self.encoder_with_aspp,
            enable_decoder=self.enable_decoder,
            use_bce_loss=self.use_bce_loss,
            use_dice_loss=self.use_dice_loss,
            class_weight=self.class_weight,
            ignore_index=self.ignore_index,
            fixed_input_shape=self.fixed_input_shape,
            pooling_stride=self.pooling_stride,
            pooling_crop_size=self.pooling_crop_size,
            aspp_with_se=self.aspp_with_se,
            se_use_qsigmoid=self.se_use_qsigmoid,
            aspp_convs_filters=self.aspp_convs_filters,
            aspp_with_concat_projection=self.aspp_with_concat_projection,
            add_image_level_feature=self.add_image_level_feature,
            use_sum_merge=self.use_sum_merge,
            conv_filters=self.conv_filters,
            output_is_logits=self.output_is_logits,
            input_channel=self.input_channel)
        inputs = model.generate_inputs()
        model_out = model.build_net(inputs)
        outputs = OrderedDict()
        if mode == 'train':
            self.optimizer.minimize(model_out)
            outputs['loss'] = model_out
        else:
            outputs['pred'] = model_out[0]
            outputs['logit'] = model_out[1]
        return inputs, outputs

    def default_optimizer(self,
                          learning_rate,
                          num_epochs,
                          num_steps_each_epoch,
                          lr_decay_power=0.9):
        decay_step = num_epochs * num_steps_each_epoch
        lr_decay = fluid.layers.polynomial_decay(
            learning_rate,
            decay_step,
            end_learning_rate=0,
            power=lr_decay_power)
        optimizer = fluid.optimizer.Momentum(
            lr_decay,
            momentum=0.9,
            regularization=fluid.regularizer.L2Decay(
                regularization_coeff=4e-05))
        return optimizer

    def train(self,
              num_epochs,
              train_dataset,
              train_batch_size=2,
              eval_dataset=None,
              save_interval_epochs=1,
              log_interval_steps=2,
              save_dir='output',
              pretrain_weights='IMAGENET',
              optimizer=None,
              learning_rate=0.01,
              lr_decay_power=0.9,
              use_vdl=False,
              sensitivities_file=None,
              eval_metric_loss=0.05,
              early_stop=False,
              early_stop_patience=5,
              resume_checkpoint=None):
        """训练。

        Args:
            num_epochs (int): 训练迭代轮数。
            train_dataset (paddlex.datasets): 训练数据读取器。
            train_batch_size (int): 训练数据batch大小。同时作为验证数据batch大小。默认为2。
            eval_dataset (paddlex.datasets): 评估数据读取器。
            save_interval_epochs (int): 模型保存间隔（单位：迭代轮数）。默认为1。
            log_interval_steps (int): 训练日志输出间隔（单位：迭代次数）。默认为2。
            save_dir (str): 模型保存路径。默认'output'。
            pretrain_weights (str): 若指定为路径时，则加载路径下预训练模型；若为字符串'IMAGENET'，
                则自动下载在ImageNet图片数据上预训练的模型权重；若为字符串'COCO'，
                则自动下载在COCO数据集上预训练的模型权重；若为字符串'CITYSCAPES'，
                则自动下载在CITYSCAPES数据集上预训练的模型权重；若为None，则不使用预训练模型。默认'IMAGENET。
            optimizer (paddle.fluid.optimizer): 优化器。当该参数为None时，使用默认的优化器：使用
                fluid.optimizer.Momentum优化方法，polynomial的学习率衰减策略。
            learning_rate (float): 默认优化器的初始学习率。默认0.01。
            lr_decay_power (float): 默认优化器学习率衰减指数。默认0.9。
            use_vdl (bool): 是否使用VisualDL进行可视化。默认False。
            sensitivities_file (str): 若指定为路径时，则加载路径下敏感度信息进行裁剪；若为字符串'DEFAULT'，
                则自动下载在Cityscapes图片数据上获得的敏感度信息进行裁剪；若为None，则不进行裁剪。默认为None。
            eval_metric_loss (float): 可容忍的精度损失。默认为0.05。
            early_stop (bool): 是否使用提前终止训练策略。默认值为False。
            early_stop_patience (int): 当使用提前终止训练策略时，如果验证集精度在`early_stop_patience`个epoch内
                连续下降或持平，则终止训练。默认值为5。
            resume_checkpoint (str): 恢复训练时指定上次训练保存的模型路径。若为None，则不会恢复训练。默认值为None。

        Raises:
            ValueError: 模型从inference model进行加载。
        """
        if not self.trainable:
            raise ValueError("Model is not trainable from load_model method.")

        self.labels = train_dataset.labels

        if optimizer is None:
            num_steps_each_epoch = train_dataset.num_samples // train_batch_size
            optimizer = self.default_optimizer(
                learning_rate=learning_rate,
                num_epochs=num_epochs,
                num_steps_each_epoch=num_steps_each_epoch,
                lr_decay_power=lr_decay_power)

        self.optimizer = optimizer
        # 构建训练、验证、预测网络
        self.build_program()
        # 初始化网络权重
        self.net_initialize(
            startup_prog=fluid.default_startup_program(),
            pretrain_weights=pretrain_weights,
            save_dir=save_dir,
            sensitivities_file=sensitivities_file,
            eval_metric_loss=eval_metric_loss,
            resume_checkpoint=resume_checkpoint)
        # 训练
        self.train_loop(
            num_epochs=num_epochs,
            train_dataset=train_dataset,
            train_batch_size=train_batch_size,
            eval_dataset=eval_dataset,
            save_interval_epochs=save_interval_epochs,
            log_interval_steps=log_interval_steps,
            save_dir=save_dir,
            use_vdl=use_vdl,
            early_stop=early_stop,
            early_stop_patience=early_stop_patience)

    def evaluate(self,
                 eval_dataset,
                 batch_size=1,
                 epoch_id=None,
                 return_details=False):
        """评估。

        Args:
            eval_dataset (paddlex.datasets): 评估数据读取器。
            batch_size (int): 评估时的batch大小。默认1。
            epoch_id (int): 当前评估模型所在的训练轮数。
            return_details (bool): 是否返回详细信息。默认False。

        Returns:
            dict: 当return_details为False时，返回dict。包含关键字：'miou'、'category_iou'、'macc'、
                'category_acc'和'kappa'，分别表示平均iou、各类别iou、平均准确率、各类别准确率和kappa系数。
            tuple (metrics, eval_details)：当return_details为True时，增加返回dict (eval_details)，
                包含关键字：'confusion_matrix'，表示评估的混淆矩阵。
        """
        arrange_transforms(
            model_type=self.model_type,
            class_name=self.__class__.__name__,
            transforms=eval_dataset.transforms,
            mode='eval')
        total_steps = math.ceil(eval_dataset.num_samples * 1.0 / batch_size)
        conf_mat = ConfusionMatrix(self.num_classes, streaming=True)
        data_generator = eval_dataset.generator(
            batch_size=batch_size, drop_last=False)
        if not hasattr(self, 'parallel_test_prog'):
            with fluid.scope_guard(self.scope):
                self.parallel_test_prog = fluid.CompiledProgram(
                    self.test_prog).with_data_parallel(
                        share_vars_from=self.parallel_train_prog)
        logging.info(
            "Start to evaluating(total_samples={}, total_steps={})...".format(
                eval_dataset.num_samples, total_steps))
        for step, data in tqdm.tqdm(
                enumerate(data_generator()), total=total_steps):
            images = np.array([d[0] for d in data])
            im_info = [d[1] for d in data]
            labels = [d[2] for d in data]

            num_samples = images.shape[0]
            if num_samples < batch_size:
                num_pad_samples = batch_size - num_samples
                pad_images = np.tile(images[0:1], (num_pad_samples, 1, 1, 1))
                images = np.concatenate([images, pad_images])
            feed_data = {'image': images}
            with fluid.scope_guard(self.scope):
                outputs = self.exe.run(
                    self.parallel_test_prog,
                    feed=feed_data,
                    fetch_list=list(self.test_outputs.values()),
                    return_numpy=True)
            pred = outputs[0]
            if num_samples < batch_size:
                pred = pred[0:num_samples]

            for i in range(num_samples):
                one_pred = np.squeeze(pred[i]).astype('uint8')
                one_label = labels[i]
                for info in im_info[i][::-1]:
                    if info[0] == 'resize':
                        w, h = info[1][1], info[1][0]
                        one_pred = cv2.resize(one_pred, (w, h),
                                              cv2.INTER_NEAREST)
                    elif info[0] == 'padding':
                        w, h = info[1][1], info[1][0]
                        one_pred = one_pred[0:h, 0:w]
                one_pred = one_pred.astype('int64')
                one_pred = one_pred[np.newaxis, :, :, np.newaxis]
                one_label = one_label[np.newaxis, np.newaxis, :, :]
                mask = one_label != self.ignore_index
                conf_mat.calculate(pred=one_pred, label=one_label, ignore=mask)
            _, iou = conf_mat.mean_iou()
            logging.debug("[EVAL] Epoch={}, Step={}/{}, iou={}".format(
                epoch_id, step + 1, total_steps, iou))

        category_iou, miou = conf_mat.mean_iou()
        category_acc, macc = conf_mat.accuracy()

        metrics = OrderedDict(
            zip(['miou', 'category_iou', 'macc', 'category_acc', 'kappa'],
                [miou, category_iou, macc, category_acc, conf_mat.kappa()]))
        if return_details:
            eval_details = {
                'confusion_matrix': conf_mat.confusion_matrix.tolist()
            }
            return metrics, eval_details
        return metrics

    @staticmethod
    def _preprocess(images,
                    transforms,
                    model_type,
                    class_name,
                    thread_pool=None):
        arrange_transforms(
            model_type=model_type,
            class_name=class_name,
            transforms=transforms,
            mode='test')
        if thread_pool is not None:
            batch_data = thread_pool.map(transforms, images)
        else:
            batch_data = list()
            for image in images:
                batch_data.append(transforms(image))
        padding_batch = generate_minibatch(batch_data)
        im = np.array(
            [data[0] for data in padding_batch],
            dtype=padding_batch[0][0].dtype)
        im_info = [data[1] for data in padding_batch]
        return im, im_info

    @staticmethod
    def _postprocess(results, im_info):
        pred_list = list()
        logit_list = list()
        for i, (pred, logit) in enumerate(zip(results[0], results[1])):
            pred = pred.astype('uint8')
            pred = np.squeeze(pred).astype('uint8')
            logit = np.transpose(logit, (1, 2, 0))
            for info in im_info[i][::-1]:
                if info[0] == 'resize':
                    w, h = info[1][1], info[1][0]
                    pred = cv2.resize(pred, (w, h), cv2.INTER_NEAREST)
                    logit = cv2.resize(logit, (w, h), cv2.INTER_LINEAR)
                elif info[0] == 'padding':
                    w, h = info[1][1], info[1][0]
                    pred = pred[0:h, 0:w]
                    logit = logit[0:h, 0:w, :]
            pred_list.append(pred)
            logit_list.append(logit)

        preds = list()
        for pred, logit in zip(pred_list, logit_list):
            preds.append({'label_map': pred, 'score_map': logit})
        return preds

    def predict(self, img_file, transforms=None):
        """预测。
        Args:
            img_file(str|np.ndarray): 预测图像路径，或者是解码后的排列格式为（H, W, C）且类型为float32且为BGR格式的数组。
            transforms(paddlex.cv.transforms): 数据预处理操作。

        Returns:
            dict: 包含关键字'label_map'和'score_map', 'label_map'存储预测结果灰度图，
                像素值表示对应的类别，'score_map'存储各类别的概率，shape=(h, w, num_classes)
        """

        if transforms is None and not hasattr(self, 'test_transforms'):
            raise Exception("transforms need to be defined, now is None.")
        if isinstance(img_file, (str, np.ndarray)):
            images = [img_file]
        else:
            raise Exception("img_file must be str/np.ndarray")

        if transforms is None:
            transforms = self.test_transforms
        im, im_info = DeepLabv3p._preprocess(
            images, transforms, self.model_type, self.__class__.__name__)

        with fluid.scope_guard(self.scope):
            result = self.exe.run(self.test_prog,
                                  feed={'image': im},
                                  fetch_list=list(self.test_outputs.values()),
                                  use_program_cache=True)

        preds = DeepLabv3p._postprocess(result, im_info)
        return preds[0]

    def batch_predict(self, img_file_list, transforms=None):
        """预测。
        Args:
            img_file_list(list|tuple): 对列表（或元组）中的图像同时进行预测，列表中的元素可以是图像路径
                也可以是解码后的排列格式为（H，W，C）且类型为float32且为BGR格式的数组。
            transforms(paddlex.cv.transforms): 数据预处理操作。

        Returns:
            list: 每个元素都为列表，表示各图像的预测结果。各图像的预测结果用字典表示，包含关键字'label_map'和'score_map', 'label_map'存储预测结果灰度图，
                像素值表示对应的类别，'score_map'存储各类别的概率，shape=(h, w, num_classes)
        """

        if transforms is None and not hasattr(self, 'test_transforms'):
            raise Exception("transforms need to be defined, now is None.")
        if not isinstance(img_file_list, (list, tuple)):
            raise Exception("im_file must be list/tuple")
        if transforms is None:
            transforms = self.test_transforms
        im, im_info = DeepLabv3p._preprocess(
            img_file_list, transforms, self.model_type,
            self.__class__.__name__, self.thread_pool)

        with fluid.scope_guard(self.scope):
            result = self.exe.run(self.test_prog,
                                  feed={'image': im},
                                  fetch_list=list(self.test_outputs.values()),
                                  use_program_cache=True)

        preds = DeepLabv3p._postprocess(result, im_info)
        return preds

<<<<<<< HEAD
    def tile_predict(self,
                     img_file,
                     tile_size=[512, 512],
                     batch_size=32,
                     thread_num=8,
                     transforms=None):
        """无重叠的大图切小图预测。
        Args:
            img_file(str|np.ndarray): 预测图像路径，或者是解码后的排列格式为（H, W, C）且类型为float32且为BGR格式的数组。
            tile_size(list|tuple): 切分小块的大小，格式为（W，H）。默认值为[512, 512]。
            batch_size(int)：对小块进行批量预测时的批量大小。默认值为32。
            thread_num (int): 并发执行各小块预处理时的线程数。默认值为8。
            transforms(paddlex.cv.transforms): 数据预处理操作。


        Returns:
            dict: 包含关键字'label_map'和'score_map', 'label_map'存储预测结果灰度图，
                像素值表示对应的类别，'score_map'存储各类别的概率，shape=(h, w, num_classes)
        """
        if transforms is None and not hasattr(self, 'test_transforms'):
            raise Exception("transforms need to be defined, now is None.")

        if isinstance(img_file, str):
            image = cv2.imread(img_file)
        elif isinstance(img_file, np.ndarray):
            image = img_file.copy()
        else:
            raise Exception("im_file must be list/tuple")

        height, width, channel = image.shape
        image_tile_list = list()
        # crop the image into tile pieces
        for h in range(0, height, tile_size[1]):
            for w in range(0, width, tile_size[0]):
                left = w
                upper = h
                right = min(w + tile_size[0], width)
                lower = min(h + tile_size[1], height)
                image_tile = image[upper:lower, left:right, :]
                image_tile_list.append(image_tile)

        # predict
        label_map = np.zeros((height, width), dtype=np.uint8)
        score_map = np.zeros(
            (height, width, self.num_classes), dtype=np.float32)
        num_tiles = len(image_tile_list)
        for i in range(0, num_tiles, batch_size):
            begin = i
            end = min(i + batch_size, num_tiles)
            res = self.batch_predict(
                img_file_list=image_tile_list[begin:end],
                thread_num=thread_num,
                transforms=transforms)
            for j in range(begin, end):
                h_id = j // (width // tile_size[0] + 1)
                w_id = j % (width // tile_size[0] + 1)
                left = w_id * tile_size[0]
                upper = h_id * tile_size[1]
                right = min((w_id + 1) * tile_size[0], width)
                lower = min((h_id + 1) * tile_size[1], height)
                label_map[upper:lower, left:right] = res[j - begin][
                    "label_map"]
                score_map[upper:lower, left:right, :] = res[j - begin][
                    "score_map"]
        result = {"label_map": label_map, "score_map": score_map}
        return result

=======
>>>>>>> f69c5d03
    def overlap_tile_predict(self,
                             img_file,
                             tile_size=[512, 512],
                             pad_size=[64, 64],
                             batch_size=32,
<<<<<<< HEAD
                             thread_num=8):
        """有重叠的大图切小图预测。
        Args:
            img_file(str|np.ndarray): 预测图像路径，或者是解码后的排列格式为（H, W, C）且类型为float32且为BGR格式的数组。
            tile_size(list|tuple): 切分小块中间部分用于拼接预测结果的大小，格式为（W，H）。默认值为[512, 512]。
            pad_size(list|tuple): 切分小块向四周扩展的大小，格式为（W，H）。默认值为[64，64]。
            batch_size(int)：对小块进行批量预测时的批量大小。默认值为32
            thread_num (int): 并发执行各小块预处理时的线程数。默认值为8。
=======
                             transforms=None):
        """有重叠的大图切小图预测。
        Args:
            img_file(str|np.ndarray): 预测图像路径，或者是解码后的排列格式为（H, W, C）且类型为float32且为BGR格式的数组。
            tile_size(list|tuple): 滑动窗口的大小，该区域内用于拼接预测结果，格式为（W，H）。默认值为[512, 512]。
            pad_size(list|tuple): 滑动窗口向四周扩展的大小，扩展区域内不用于拼接预测结果，格式为（W，H）。默认值为[64，64]。
            batch_size(int)：对窗口进行批量预测时的批量大小。默认值为32
>>>>>>> f69c5d03
            transforms(paddlex.cv.transforms): 数据预处理操作。


        Returns:
            dict: 包含关键字'label_map'和'score_map', 'label_map'存储预测结果灰度图，
                像素值表示对应的类别，'score_map'存储各类别的概率，shape=(h, w, num_classes)
        """

        if transforms is None and not hasattr(self, 'test_transforms'):
            raise Exception("transforms need to be defined, now is None.")

        if isinstance(img_file, str):
<<<<<<< HEAD
            image = cv2.imread(img_file)
=======
            image, _ = Compose.decode_image(img_file, None)
>>>>>>> f69c5d03
        elif isinstance(img_file, np.ndarray):
            image = img_file.copy()
        else:
            raise Exception("im_file must be list/tuple")

        height, width, channel = image.shape
        image_tile_list = list()

        # Padding along the left and right sides
<<<<<<< HEAD
        left_pad = cv2.flip(image[0:height, 0:pad_size[0], :], 1)
        right_pad = cv2.flip(image[0:height, -pad_size[0]:width, :], 1)
        padding_image = cv2.hconcat([left_pad, image])
        padding_image = cv2.hconcat([padding_image, right_pad])

        # Padding along the upper and lower sides
        padding_height, padding_width, _ = padding_image.shape
        upper_pad = cv2.flip(padding_image[0:pad_size[1], 0:padding_width, :],
                             0)
        lower_pad = cv2.flip(
            padding_image[-pad_size[1]:padding_height, 0:padding_width, :], 0)
        padding_image = cv2.vconcat([upper_pad, padding_image])
        padding_image = cv2.vconcat([padding_image, lower_pad])

        padding_height, padding_width, _ = padding_image.shape
        # crop the padding image into tile pieces
        for h in range(0, padding_height, tile_size[1]):
            for w in range(0, padding_width, tile_size[0]):
                left = w
                upper = h
                right = min(w + tile_size[0] + pad_size[0] * 2, padding_width)
                lower = min(h + tile_size[1] + pad_size[1] * 2, padding_height)
=======
        if pad_size[0] > 0:
            left_pad = cv2.flip(image[0:height, 0:pad_size[0], :], 1)
            right_pad = cv2.flip(image[0:height, -pad_size[0]:width, :], 1)
            padding_image = cv2.hconcat([left_pad, image])
            padding_image = cv2.hconcat([padding_image, right_pad])
        else:
            import copy
            padding_image = copy.deepcopy(image)

        # Padding along the upper and lower sides
        padding_height, padding_width, _ = padding_image.shape
        if pad_size[1] > 0:
            upper_pad = cv2.flip(
                padding_image[0:pad_size[1], 0:padding_width, :], 0)
            lower_pad = cv2.flip(
                padding_image[-pad_size[1]:padding_height, 0:padding_width, :],
                0)
            padding_image = cv2.vconcat([upper_pad, padding_image])
            padding_image = cv2.vconcat([padding_image, lower_pad])

        # crop the padding image into tile pieces
        padding_height, padding_width, _ = padding_image.shape

        for h_id in range(0, height // tile_size[1] + 1):
            for w_id in range(0, width // tile_size[0] + 1):
                left = w_id * tile_size[0]
                upper = h_id * tile_size[1]
                right = min(left + tile_size[0] + pad_size[0] * 2,
                            padding_width)
                lower = min(upper + tile_size[1] + pad_size[1] * 2,
                            padding_height)
>>>>>>> f69c5d03
                image_tile = padding_image[upper:lower, left:right, :]
                image_tile_list.append(image_tile)

        # predict
        label_map = np.zeros((height, width), dtype=np.uint8)
        score_map = np.zeros(
            (height, width, self.num_classes), dtype=np.float32)
        num_tiles = len(image_tile_list)
        for i in range(0, num_tiles, batch_size):
            begin = i
            end = min(i + batch_size, num_tiles)
            res = self.batch_predict(
                img_file_list=image_tile_list[begin:end],
<<<<<<< HEAD
                thread_num=thread_num,
=======
>>>>>>> f69c5d03
                transforms=transforms)
            for j in range(begin, end):
                h_id = j // (width // tile_size[0] + 1)
                w_id = j % (width // tile_size[0] + 1)
                left = w_id * tile_size[0]
                upper = h_id * tile_size[1]
                right = min((w_id + 1) * tile_size[0], width)
                lower = min((h_id + 1) * tile_size[1], height)
                tile_label_map = res[j - begin]["label_map"]
                tile_score_map = res[j - begin]["score_map"]
<<<<<<< HEAD
                label_map[upper:lower, left:right] = \
                    tile_label_map[pad_size[1]:-pad_size[1], pad_size[0]:-pad_size[0]]
                score_map[upper:lower, left:right, :] = \
                    tile_score_map[pad_size[1]:-pad_size[1], pad_size[0]:-pad_size[0], :]
=======
                tile_upper = pad_size[1]
                tile_lower = tile_label_map.shape[0] - pad_size[1]
                tile_left = pad_size[0]
                tile_right = tile_label_map.shape[1] - pad_size[0]
                label_map[upper:lower, left:right] = \
                    tile_label_map[tile_upper:tile_lower, tile_left:tile_right]
                score_map[upper:lower, left:right, :] = \
                    tile_score_map[tile_upper:tile_lower, tile_left:tile_right, :]
>>>>>>> f69c5d03
        result = {"label_map": label_map, "score_map": score_map}
        return result<|MERGE_RESOLUTION|>--- conflicted
+++ resolved
@@ -560,19 +560,18 @@
         preds = DeepLabv3p._postprocess(result, im_info)
         return preds
 
-<<<<<<< HEAD
-    def tile_predict(self,
-                     img_file,
-                     tile_size=[512, 512],
-                     batch_size=32,
-                     thread_num=8,
-                     transforms=None):
-        """无重叠的大图切小图预测。
+    def overlap_tile_predict(self,
+                             img_file,
+                             tile_size=[512, 512],
+                             pad_size=[64, 64],
+                             batch_size=32,
+                             transforms=None):
+        """有重叠的大图切小图预测。
         Args:
             img_file(str|np.ndarray): 预测图像路径，或者是解码后的排列格式为（H, W, C）且类型为float32且为BGR格式的数组。
-            tile_size(list|tuple): 切分小块的大小，格式为（W，H）。默认值为[512, 512]。
-            batch_size(int)：对小块进行批量预测时的批量大小。默认值为32。
-            thread_num (int): 并发执行各小块预处理时的线程数。默认值为8。
+            tile_size(list|tuple): 滑动窗口的大小，该区域内用于拼接预测结果，格式为（W，H）。默认值为[512, 512]。
+            pad_size(list|tuple): 滑动窗口向四周扩展的大小，扩展区域内不用于拼接预测结果，格式为（W，H）。默认值为[64，64]。
+            batch_size(int)：对窗口进行批量预测时的批量大小。默认值为32
             transforms(paddlex.cv.transforms): 数据预处理操作。
 
 
@@ -580,11 +579,12 @@
             dict: 包含关键字'label_map'和'score_map', 'label_map'存储预测结果灰度图，
                 像素值表示对应的类别，'score_map'存储各类别的概率，shape=(h, w, num_classes)
         """
+
         if transforms is None and not hasattr(self, 'test_transforms'):
             raise Exception("transforms need to be defined, now is None.")
 
         if isinstance(img_file, str):
-            image = cv2.imread(img_file)
+            image, _ = Compose.decode_image(img_file, None)
         elif isinstance(img_file, np.ndarray):
             image = img_file.copy()
         else:
@@ -592,14 +592,40 @@
 
         height, width, channel = image.shape
         image_tile_list = list()
-        # crop the image into tile pieces
-        for h in range(0, height, tile_size[1]):
-            for w in range(0, width, tile_size[0]):
-                left = w
-                upper = h
-                right = min(w + tile_size[0], width)
-                lower = min(h + tile_size[1], height)
-                image_tile = image[upper:lower, left:right, :]
+
+        # Padding along the left and right sides
+        if pad_size[0] > 0:
+            left_pad = cv2.flip(image[0:height, 0:pad_size[0], :], 1)
+            right_pad = cv2.flip(image[0:height, -pad_size[0]:width, :], 1)
+            padding_image = cv2.hconcat([left_pad, image])
+            padding_image = cv2.hconcat([padding_image, right_pad])
+        else:
+            import copy
+            padding_image = copy.deepcopy(image)
+
+        # Padding along the upper and lower sides
+        padding_height, padding_width, _ = padding_image.shape
+        if pad_size[1] > 0:
+            upper_pad = cv2.flip(
+                padding_image[0:pad_size[1], 0:padding_width, :], 0)
+            lower_pad = cv2.flip(
+                padding_image[-pad_size[1]:padding_height, 0:padding_width, :],
+                0)
+            padding_image = cv2.vconcat([upper_pad, padding_image])
+            padding_image = cv2.vconcat([padding_image, lower_pad])
+
+        # crop the padding image into tile pieces
+        padding_height, padding_width, _ = padding_image.shape
+
+        for h_id in range(0, height // tile_size[1] + 1):
+            for w_id in range(0, width // tile_size[0] + 1):
+                left = w_id * tile_size[0]
+                upper = h_id * tile_size[1]
+                right = min(left + tile_size[0] + pad_size[0] * 2,
+                            padding_width)
+                lower = min(upper + tile_size[1] + pad_size[1] * 2,
+                            padding_height)
+                image_tile = padding_image[upper:lower, left:right, :]
                 image_tile_list.append(image_tile)
 
         # predict
@@ -612,146 +638,6 @@
             end = min(i + batch_size, num_tiles)
             res = self.batch_predict(
                 img_file_list=image_tile_list[begin:end],
-                thread_num=thread_num,
-                transforms=transforms)
-            for j in range(begin, end):
-                h_id = j // (width // tile_size[0] + 1)
-                w_id = j % (width // tile_size[0] + 1)
-                left = w_id * tile_size[0]
-                upper = h_id * tile_size[1]
-                right = min((w_id + 1) * tile_size[0], width)
-                lower = min((h_id + 1) * tile_size[1], height)
-                label_map[upper:lower, left:right] = res[j - begin][
-                    "label_map"]
-                score_map[upper:lower, left:right, :] = res[j - begin][
-                    "score_map"]
-        result = {"label_map": label_map, "score_map": score_map}
-        return result
-
-=======
->>>>>>> f69c5d03
-    def overlap_tile_predict(self,
-                             img_file,
-                             tile_size=[512, 512],
-                             pad_size=[64, 64],
-                             batch_size=32,
-<<<<<<< HEAD
-                             thread_num=8):
-        """有重叠的大图切小图预测。
-        Args:
-            img_file(str|np.ndarray): 预测图像路径，或者是解码后的排列格式为（H, W, C）且类型为float32且为BGR格式的数组。
-            tile_size(list|tuple): 切分小块中间部分用于拼接预测结果的大小，格式为（W，H）。默认值为[512, 512]。
-            pad_size(list|tuple): 切分小块向四周扩展的大小，格式为（W，H）。默认值为[64，64]。
-            batch_size(int)：对小块进行批量预测时的批量大小。默认值为32
-            thread_num (int): 并发执行各小块预处理时的线程数。默认值为8。
-=======
-                             transforms=None):
-        """有重叠的大图切小图预测。
-        Args:
-            img_file(str|np.ndarray): 预测图像路径，或者是解码后的排列格式为（H, W, C）且类型为float32且为BGR格式的数组。
-            tile_size(list|tuple): 滑动窗口的大小，该区域内用于拼接预测结果，格式为（W，H）。默认值为[512, 512]。
-            pad_size(list|tuple): 滑动窗口向四周扩展的大小，扩展区域内不用于拼接预测结果，格式为（W，H）。默认值为[64，64]。
-            batch_size(int)：对窗口进行批量预测时的批量大小。默认值为32
->>>>>>> f69c5d03
-            transforms(paddlex.cv.transforms): 数据预处理操作。
-
-
-        Returns:
-            dict: 包含关键字'label_map'和'score_map', 'label_map'存储预测结果灰度图，
-                像素值表示对应的类别，'score_map'存储各类别的概率，shape=(h, w, num_classes)
-        """
-
-        if transforms is None and not hasattr(self, 'test_transforms'):
-            raise Exception("transforms need to be defined, now is None.")
-
-        if isinstance(img_file, str):
-<<<<<<< HEAD
-            image = cv2.imread(img_file)
-=======
-            image, _ = Compose.decode_image(img_file, None)
->>>>>>> f69c5d03
-        elif isinstance(img_file, np.ndarray):
-            image = img_file.copy()
-        else:
-            raise Exception("im_file must be list/tuple")
-
-        height, width, channel = image.shape
-        image_tile_list = list()
-
-        # Padding along the left and right sides
-<<<<<<< HEAD
-        left_pad = cv2.flip(image[0:height, 0:pad_size[0], :], 1)
-        right_pad = cv2.flip(image[0:height, -pad_size[0]:width, :], 1)
-        padding_image = cv2.hconcat([left_pad, image])
-        padding_image = cv2.hconcat([padding_image, right_pad])
-
-        # Padding along the upper and lower sides
-        padding_height, padding_width, _ = padding_image.shape
-        upper_pad = cv2.flip(padding_image[0:pad_size[1], 0:padding_width, :],
-                             0)
-        lower_pad = cv2.flip(
-            padding_image[-pad_size[1]:padding_height, 0:padding_width, :], 0)
-        padding_image = cv2.vconcat([upper_pad, padding_image])
-        padding_image = cv2.vconcat([padding_image, lower_pad])
-
-        padding_height, padding_width, _ = padding_image.shape
-        # crop the padding image into tile pieces
-        for h in range(0, padding_height, tile_size[1]):
-            for w in range(0, padding_width, tile_size[0]):
-                left = w
-                upper = h
-                right = min(w + tile_size[0] + pad_size[0] * 2, padding_width)
-                lower = min(h + tile_size[1] + pad_size[1] * 2, padding_height)
-=======
-        if pad_size[0] > 0:
-            left_pad = cv2.flip(image[0:height, 0:pad_size[0], :], 1)
-            right_pad = cv2.flip(image[0:height, -pad_size[0]:width, :], 1)
-            padding_image = cv2.hconcat([left_pad, image])
-            padding_image = cv2.hconcat([padding_image, right_pad])
-        else:
-            import copy
-            padding_image = copy.deepcopy(image)
-
-        # Padding along the upper and lower sides
-        padding_height, padding_width, _ = padding_image.shape
-        if pad_size[1] > 0:
-            upper_pad = cv2.flip(
-                padding_image[0:pad_size[1], 0:padding_width, :], 0)
-            lower_pad = cv2.flip(
-                padding_image[-pad_size[1]:padding_height, 0:padding_width, :],
-                0)
-            padding_image = cv2.vconcat([upper_pad, padding_image])
-            padding_image = cv2.vconcat([padding_image, lower_pad])
-
-        # crop the padding image into tile pieces
-        padding_height, padding_width, _ = padding_image.shape
-
-        for h_id in range(0, height // tile_size[1] + 1):
-            for w_id in range(0, width // tile_size[0] + 1):
-                left = w_id * tile_size[0]
-                upper = h_id * tile_size[1]
-                right = min(left + tile_size[0] + pad_size[0] * 2,
-                            padding_width)
-                lower = min(upper + tile_size[1] + pad_size[1] * 2,
-                            padding_height)
->>>>>>> f69c5d03
-                image_tile = padding_image[upper:lower, left:right, :]
-                image_tile_list.append(image_tile)
-
-        # predict
-        label_map = np.zeros((height, width), dtype=np.uint8)
-        score_map = np.zeros(
-            (height, width, self.num_classes), dtype=np.float32)
-        num_tiles = len(image_tile_list)
-        for i in range(0, num_tiles, batch_size):
-            begin = i
-            end = min(i + batch_size, num_tiles)
-            res = self.batch_predict(
-                img_file_list=image_tile_list[begin:end],
-<<<<<<< HEAD
-                thread_num=thread_num,
-=======
->>>>>>> f69c5d03
                 transforms=transforms)
             for j in range(begin, end):
                 h_id = j // (width // tile_size[0] + 1)
@@ -762,12 +648,6 @@
                 lower = min((h_id + 1) * tile_size[1], height)
                 tile_label_map = res[j - begin]["label_map"]
                 tile_score_map = res[j - begin]["score_map"]
-<<<<<<< HEAD
-                label_map[upper:lower, left:right] = \
-                    tile_label_map[pad_size[1]:-pad_size[1], pad_size[0]:-pad_size[0]]
-                score_map[upper:lower, left:right, :] = \
-                    tile_score_map[pad_size[1]:-pad_size[1], pad_size[0]:-pad_size[0], :]
-=======
                 tile_upper = pad_size[1]
                 tile_lower = tile_label_map.shape[0] - pad_size[1]
                 tile_left = pad_size[0]
@@ -776,6 +656,5 @@
                     tile_label_map[tile_upper:tile_lower, tile_left:tile_right]
                 score_map[upper:lower, left:right, :] = \
                     tile_score_map[tile_upper:tile_lower, tile_left:tile_right, :]
->>>>>>> f69c5d03
         result = {"label_map": label_map, "score_map": score_map}
         return result