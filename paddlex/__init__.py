# copyright (c) 2020 PaddlePaddle Authors. All Rights Reserve.
#
# Licensed under the Apache License, Version 2.0 (the "License");
# you may not use this file except in compliance with the License.
# You may obtain a copy of the License at
#
#    http://www.apache.org/licenses/LICENSE-2.0
#
# Unless required by applicable law or agreed to in writing, software
# distributed under the License is distributed on an "AS IS" BASIS,
# WITHOUT WARRANTIES OR CONDITIONS OF ANY KIND, either express or implied.
# See the License for the specific language governing permissions and
# limitations under the License.

from __future__ import absolute_import
import os
if 'FLAGS_eager_delete_tensor_gb' not in os.environ:
    os.environ['FLAGS_eager_delete_tensor_gb'] = '0.0'
if 'FLAGS_allocator_strategy' not in os.environ:
    os.environ['FLAGS_allocator_strategy'] = 'auto_growth'
if "CUDA_VISIBLE_DEVICES" in os.environ:
    if os.environ["CUDA_VISIBLE_DEVICES"].count("-1") > 0:
        os.environ["CUDA_VISIBLE_DEVICES"] = ""
from .utils.utils import get_environ_info
from . import cv
from . import det
from . import seg
from . import cls
from . import slim
<<<<<<< HEAD
from . import convertor
=======
from . import tools
>>>>>>> a8d497a3

try:
    import pycocotools
except:
    print(
        "[WARNING] pycocotools is not installed, detection model is not available now."
    )
    print(
        "[WARNING] pycocotools install: https://github.com/PaddlePaddle/PaddleX/blob/develop/docs/install.md"
    )

#import paddlehub as hub
#if hub.version.hub_version < '1.6.2':
#    raise Exception("[ERROR] paddlehub >= 1.6.2 is required")

env_info = get_environ_info()
load_model = cv.models.load_model
datasets = cv.datasets

log_level = 2
__version__ = '0.1.9.github'<|MERGE_RESOLUTION|>--- conflicted
+++ resolved
@@ -27,11 +27,8 @@
 from . import seg
 from . import cls
 from . import slim
-<<<<<<< HEAD
 from . import convertor
-=======
 from . import tools
->>>>>>> a8d497a3
 
 try:
     import pycocotools
